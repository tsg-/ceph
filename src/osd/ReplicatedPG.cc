// -*- mode:C++; tab-width:8; c-basic-offset:2; indent-tabs-mode:t -*- 
// vim: ts=8 sw=2 smarttab
/*
 * Ceph - scalable distributed file system
 *
 * Copyright (C) 2004-2006 Sage Weil <sage@newdream.net>
 * Copyright (C) 2013 Cloudwatt <libre.licensing@cloudwatt.com>
 *
 * Author: Loic Dachary <loic@dachary.org>
 *
 * This is free software; you can redistribute it and/or
 * modify it under the terms of the GNU Lesser General Public
 * License version 2.1, as published by the Free Software 
 * Foundation.  See file COPYING.
 * 
 */

#include "boost/tuple/tuple.hpp"
#include "PG.h"
#include "ReplicatedPG.h"
#include "OSD.h"
#include "OpRequest.h"

#include "common/errno.h"
#include "common/perf_counters.h"

#include "messages/MOSDOp.h"
#include "messages/MOSDOpReply.h"
#include "messages/MOSDSubOp.h"
#include "messages/MOSDSubOpReply.h"

#include "messages/MOSDPGNotify.h"
#include "messages/MOSDPGInfo.h"
#include "messages/MOSDPGRemove.h"
#include "messages/MOSDPGTrim.h"
#include "messages/MOSDPGScan.h"
#include "messages/MOSDPGBackfill.h"

#include "messages/MOSDPing.h"
#include "messages/MWatchNotify.h"

#include "messages/MOSDPGPush.h"
#include "messages/MOSDPGPull.h"
#include "messages/MOSDPGPushReply.h"

#include "Watch.h"

#include "mds/inode_backtrace.h" // Ugh

#include "common/config.h"
#include "include/compat.h"
#include "common/cmdparse.h"

#include "mon/MonClient.h"
#include "osdc/Objecter.h"

#include "json_spirit/json_spirit_value.h"
#include "json_spirit/json_spirit_reader.h"
#include "include/assert.h"  // json_spirit clobbers it

#define dout_subsys ceph_subsys_osd
#define DOUT_PREFIX_ARGS this, osd->whoami, get_osdmap()
#undef dout_prefix
#define dout_prefix _prefix(_dout, this)
template <typename T>
static ostream& _prefix(std::ostream *_dout, T *pg) {
  return *_dout << pg->gen_prefix();
}


#include <sstream>
#include <utility>

#include <errno.h>

PGLSFilter::PGLSFilter()
{
}

PGLSFilter::~PGLSFilter()
{
}

static void log_subop_stats(
  OSDService *osd,
  OpRequestRef op, int tag_inb, int tag_lat)
{
  utime_t now = ceph_clock_now(g_ceph_context);
  utime_t latency = now;
  latency -= op->get_req()->get_recv_stamp();

  uint64_t inb = op->get_req()->get_data().length();

  osd->logger->inc(l_osd_sop);

  osd->logger->inc(l_osd_sop_inb, inb);
  osd->logger->tinc(l_osd_sop_lat, latency);

  if (tag_inb)
    osd->logger->inc(tag_inb, inb);
  osd->logger->tinc(tag_lat, latency);
}

// ======================
// PGBackend::Listener


void ReplicatedPG::on_local_recover_start(
  const hobject_t &oid,
  ObjectStore::Transaction *t)
{
  pg_log.revise_have(oid, eversion_t());
  remove_snap_mapped_object(*t, oid);
  t->remove(coll, oid);
}

void ReplicatedPG::on_local_recover(
  const hobject_t &hoid,
  const object_stat_sum_t &stat_diff,
  const ObjectRecoveryInfo &_recovery_info,
  ObjectContextRef obc,
  ObjectStore::Transaction *t
  )
{
  ObjectRecoveryInfo recovery_info(_recovery_info);
  if (recovery_info.soid.snap < CEPH_NOSNAP) {
    assert(recovery_info.oi.snaps.size());
    OSDriver::OSTransaction _t(osdriver.get_transaction(t));
    set<snapid_t> snaps(
      recovery_info.oi.snaps.begin(),
      recovery_info.oi.snaps.end());
    snap_mapper.add_oid(
      recovery_info.soid,
      snaps,
      &_t);
  }

  if (pg_log.get_missing().is_missing(recovery_info.soid) &&
      pg_log.get_missing().missing.find(recovery_info.soid)->second.need > recovery_info.version) {
    assert(is_primary());
    const pg_log_entry_t *latest = pg_log.get_log().objects.find(recovery_info.soid)->second;
    if (latest->op == pg_log_entry_t::LOST_REVERT &&
	latest->reverting_to == recovery_info.version) {
      dout(10) << " got old revert version " << recovery_info.version
	       << " for " << *latest << dendl;
      recovery_info.version = latest->version;
      // update the attr to the revert event version
      recovery_info.oi.prior_version = recovery_info.oi.version;
      recovery_info.oi.version = latest->version;
      bufferlist bl;
      ::encode(recovery_info.oi, bl);
      t->setattr(coll, recovery_info.soid, OI_ATTR, bl);
    }
  }

  // keep track of active pushes for scrub
  ++active_pushes;

  recover_got(recovery_info.soid, recovery_info.version);

  if (is_primary()) {
    info.stats.stats.sum.add(stat_diff);

    assert(obc);
    obc->obs.exists = true;
    obc->ondisk_write_lock();
    obc->obs.oi = recovery_info.oi;  // may have been updated above


    t->register_on_applied(new C_OSD_AppliedRecoveredObject(this, obc));
    t->register_on_applied_sync(new C_OSD_OndiskWriteUnlock(obc));

    publish_stats_to_osd();
    if (waiting_for_missing_object.count(hoid)) {
      dout(20) << " kicking waiters on " << hoid << dendl;
      requeue_ops(waiting_for_missing_object[hoid]);
      waiting_for_missing_object.erase(hoid);
      if (pg_log.get_missing().missing.size() == 0) {
	requeue_ops(waiting_for_all_missing);
	waiting_for_all_missing.clear();
      }
    }
  } else {
    t->register_on_applied(
      new C_OSD_AppliedRecoveredObjectReplica(this));

  }

  t->register_on_commit(
    new C_OSD_CommittedPushedObject(
      this,
      get_osdmap()->get_epoch(),
      info.last_complete));

  // update pg
  dirty_info = true;
  write_if_dirty(*t);

}

void ReplicatedPG::on_global_recover(
  const hobject_t &soid)
{
  publish_stats_to_osd();
  dout(10) << "pushed " << soid << " to all replicas" << dendl;
  map<hobject_t, ObjectContextRef>::iterator i = recovering.find(soid);
  assert(i != recovering.end());
  recovering.erase(i);
  finish_recovery_op(soid);
  if (waiting_for_degraded_object.count(soid)) {
    requeue_ops(waiting_for_degraded_object[soid]);
    waiting_for_degraded_object.erase(soid);
  }
  finish_degraded_object(soid);
}

void ReplicatedPG::on_peer_recover(
  int peer,
  const hobject_t &soid,
  const ObjectRecoveryInfo &recovery_info,
  const object_stat_sum_t &stat)
{
  info.stats.stats.sum.add(stat);
  publish_stats_to_osd();
  // done!
  peer_missing[peer].got(soid, recovery_info.version);
  if (peer == get_backfill_target() && backfills_in_flight.count(soid)) {
    map<hobject_t, ObjectContextRef>::iterator i = recovering.find(soid);
    assert(i != recovering.end());
    list<OpRequestRef> requeue_list;
    i->second->drop_backfill_read(&requeue_list);
    requeue_ops(requeue_list);
    backfills_in_flight.erase(soid);
  }
}

void ReplicatedPG::begin_peer_recover(
  int peer,
  const hobject_t soid)
{
  peer_missing[peer].revise_have(soid, eversion_t());
}

// =======================
// pg changes

bool ReplicatedPG::same_for_read_since(epoch_t e)
{
  return (e >= info.history.same_primary_since);
}

bool ReplicatedPG::same_for_modify_since(epoch_t e)
{
  return (e >= info.history.same_primary_since);
}

bool ReplicatedPG::same_for_rep_modify_since(epoch_t e)
{
  // check osd map: same set, or primary+acker?
  return e >= info.history.same_primary_since;
}

// ====================
// missing objects

bool ReplicatedPG::is_missing_object(const hobject_t& soid)
{
  return pg_log.get_missing().missing.count(soid);
}

void ReplicatedPG::wait_for_missing_object(const hobject_t& soid, OpRequestRef op)
{
  assert(is_missing_object(soid));

  const pg_missing_t &missing = pg_log.get_missing();

  // we don't have it (yet).
  map<hobject_t, pg_missing_t::item>::const_iterator g = missing.missing.find(soid);
  assert(g != missing.missing.end());
  const eversion_t &v(g->second.need);

  map<hobject_t, ObjectContextRef>::const_iterator p = recovering.find(soid);
  if (p != recovering.end()) {
    dout(7) << "missing " << soid << " v " << v << ", already recovering." << dendl;
  }
  else if (missing_loc.find(soid) == missing_loc.end()) {
    dout(7) << "missing " << soid << " v " << v << ", is unfound." << dendl;
  }
  else {
    dout(7) << "missing " << soid << " v " << v << ", recovering." << dendl;
    PGBackend::RecoveryHandle *h = pgbackend->open_recovery_op();
    recover_missing(soid, v, cct->_conf->osd_client_op_priority, h);
    pgbackend->run_recovery_op(h, cct->_conf->osd_client_op_priority);
  }
  waiting_for_missing_object[soid].push_back(op);
  op->mark_delayed("waiting for missing object");
}

void ReplicatedPG::wait_for_all_missing(OpRequestRef op)
{
  waiting_for_all_missing.push_back(op);
}

bool ReplicatedPG::is_degraded_object(const hobject_t& soid)
{
  if (pg_log.get_missing().missing.count(soid))
    return true;
  assert(actingbackfill.size() > 0);
  for (unsigned i = 1; i < actingbackfill.size(); i++) {
    int peer = actingbackfill[i];
    if (peer_missing.count(peer) &&
	peer_missing[peer].missing.count(soid))
      return true;

    // Object is degraded if after last_backfill AND
    // we are backfilling it
    if (peer == get_backfill_target() &&
	peer_info[peer].last_backfill <= soid &&
	last_backfill_started >= soid &&
	backfills_in_flight.count(soid))
      return true;
  }
  return false;
}

void ReplicatedPG::wait_for_degraded_object(const hobject_t& soid, OpRequestRef op)
{
  assert(is_degraded_object(soid));

  // we don't have it (yet).
  if (recovering.count(soid)) {
    dout(7) << "degraded "
	    << soid 
	    << ", already recovering"
	    << dendl;
  } else {
    dout(7) << "degraded " 
	    << soid 
	    << ", recovering"
	    << dendl;
    eversion_t v;
    assert(actingbackfill.size() > 0);
    for (unsigned i = 1; i < actingbackfill.size(); i++) {
      int peer = actingbackfill[i];
      if (peer_missing.count(peer) &&
	  peer_missing[peer].missing.count(soid)) {
	v = peer_missing[peer].missing[soid].need;
	break;
      }
    }
    PGBackend::RecoveryHandle *h = pgbackend->open_recovery_op();
    prep_object_replica_pushes(soid, v, h);
    pgbackend->run_recovery_op(h, cct->_conf->osd_client_op_priority);
  }
  waiting_for_degraded_object[soid].push_back(op);
  op->mark_delayed("waiting for degraded object");
}

void ReplicatedPG::wait_for_blocked_object(const hobject_t& soid, OpRequestRef op)
{
  dout(10) << __func__ << " " << soid << " " << op << dendl;
  waiting_for_blocked_object[soid].push_back(op);
  op->mark_delayed("waiting for blocked object");
}

bool PGLSParentFilter::filter(bufferlist& xattr_data, bufferlist& outdata)
{
  bufferlist::iterator iter = xattr_data.begin();
  inode_backtrace_t bt;

  generic_dout(0) << "PGLSParentFilter::filter" << dendl;

  ::decode(bt, iter);

  vector<inode_backpointer_t>::iterator vi;
  for (vi = bt.ancestors.begin(); vi != bt.ancestors.end(); ++vi) {
    generic_dout(0) << "vi->dirino=" << vi->dirino << " parent_ino=" << parent_ino << dendl;
    if ( vi->dirino == parent_ino) {
      ::encode(*vi, outdata);
      return true;
    }
  }

  return false;
}

bool PGLSPlainFilter::filter(bufferlist& xattr_data, bufferlist& outdata)
{
  if (val.size() != xattr_data.length())
    return false;

  if (memcmp(val.c_str(), xattr_data.c_str(), val.size()))
    return false;

  return true;
}

bool ReplicatedPG::pgls_filter(PGLSFilter *filter, hobject_t& sobj, bufferlist& outdata)
{
  bufferlist bl;
  int ret = pgbackend->objects_get_attr(
    sobj,
    filter->get_xattr(),
    &bl);
  dout(0) << "getattr (sobj=" << sobj << ", attr=" << filter->get_xattr() << ") returned " << ret << dendl;
  if (ret < 0)
    return false;

  return filter->filter(bl, outdata);
}

int ReplicatedPG::get_pgls_filter(bufferlist::iterator& iter, PGLSFilter **pfilter)
{
  string type;
  PGLSFilter *filter;

  try {
    ::decode(type, iter);
  }
  catch (buffer::error& e) {
    return -EINVAL;
  }

  if (type.compare("parent") == 0) {
    filter = new PGLSParentFilter(iter);
  } else if (type.compare("plain") == 0) {
    filter = new PGLSPlainFilter(iter);
  } else {
    return -EINVAL;
  }

  *pfilter = filter;

  return  0;
}


// ==========================================================

int ReplicatedPG::do_command(cmdmap_t cmdmap, ostream& ss,
			     bufferlist& idata, bufferlist& odata)
{
  const pg_missing_t &missing = pg_log.get_missing();
  string prefix;
  string format;

  cmd_getval(cct, cmdmap, "format", format);
  boost::scoped_ptr<Formatter> f(new_formatter(format));
  // demand that we have a formatter
  if (!f)
    f.reset(new_formatter("json"));

  string command;
  cmd_getval(cct, cmdmap, "cmd", command);
  if (command == "query") {
    f->open_object_section("pg");
    f->dump_string("state", pg_state_string(get_state()));
    f->dump_unsigned("epoch", get_osdmap()->get_epoch());
    f->open_array_section("up");
    for (vector<int>::iterator p = up.begin(); p != up.end(); ++p)
      f->dump_unsigned("osd", *p);
    f->close_section();
    f->open_array_section("acting");
    for (vector<int>::iterator p = acting.begin(); p != acting.end(); ++p)
      f->dump_unsigned("osd", *p);
    f->close_section();
    if (backfill_targets.size() > 0) {
      f->open_array_section("backfill_targets");
      for (vector<int>::iterator p = backfill_targets.begin(); p != backfill_targets.end(); ++p)
        f->dump_unsigned("osd", *p);
      f->close_section();
    }
    if (actingbackfill.size() > 0) {
      f->open_array_section("actingbackfill");
      for (vector<int>::iterator p = actingbackfill.begin(); p != actingbackfill.end(); ++p)
        f->dump_unsigned("osd", *p);
      f->close_section();
    }
    f->open_object_section("info");
    info.dump(f.get());
    f->close_section();

    f->open_array_section("recovery_state");
    handle_query_state(f.get());
    f->close_section();

    f->close_section();
    f->flush(odata);
    return 0;
  }
  else if (command == "mark_unfound_lost") {
    string mulcmd;
    cmd_getval(cct, cmdmap, "mulcmd", mulcmd);
    if (mulcmd != "revert") {
      ss << "mode must be 'revert'; mark and delete not yet implemented";
      return -EINVAL;
    }
    int mode = pg_log_entry_t::LOST_REVERT;

    if (!is_primary()) {
      ss << "not primary";
      return -EROFS;
    }

    int unfound = missing.num_missing() - missing_loc.size();
    if (!unfound) {
      ss << "pg has no unfound objects";
      return 0;  // make command idempotent
    }

    if (!all_unfound_are_queried_or_lost(get_osdmap())) {
      ss << "pg has " << unfound
	 << " unfound objects but we haven't probed all sources, not marking lost";
      return -EINVAL;
    }

    ss << "pg has " << unfound << " objects unfound and apparently lost, marking";
    mark_all_unfound_lost(mode);
    return 0;
  }
  else if (command == "list_missing") {
    hobject_t offset;
    string offset_json;
    if (cmd_getval(cct, cmdmap, "offset", offset_json)) {
      json_spirit::Value v;
      try {
	if (!json_spirit::read(offset_json, v))
	  throw std::runtime_error("bad json");
	offset.decode(v);
      } catch (std::runtime_error& e) {
	ss << "error parsing offset: " << e.what();
	return -EINVAL;
      }
    }
    f->open_object_section("missing");
    {
      f->open_object_section("offset");
      offset.dump(f.get());
      f->close_section();
    }
    f->dump_int("num_missing", missing.num_missing());
    f->dump_int("num_unfound", get_num_unfound());
    map<hobject_t,pg_missing_t::item>::const_iterator p = missing.missing.upper_bound(offset);
    {
      f->open_array_section("objects");
      int32_t num = 0;
      bufferlist bl;
      while (p != missing.missing.end() && num < cct->_conf->osd_command_max_records) {
	f->open_object_section("object");
	{
	  f->open_object_section("oid");
	  p->first.dump(f.get());
	  f->close_section();
	}
	p->second.dump(f.get());  // have, need keys
	{
	  f->open_array_section("locations");
	  map<hobject_t,set<int> >::iterator q = missing_loc.find(p->first);
	  if (q != missing_loc.end())
	    for (set<int>::iterator r = q->second.begin(); r != q->second.end(); ++r)
	      f->dump_int("osd", *r);
	  f->close_section();
	}
	f->close_section();
	++p;
	num++;
      }
      f->close_section();
    }
    f->dump_int("more", p != missing.missing.end());
    f->close_section();
    f->flush(odata);
    return 0;
  };

  ss << "unknown pg command " << prefix;
  return -EINVAL;
}

// ==========================================================

bool ReplicatedPG::pg_op_must_wait(MOSDOp *op)
{
  if (pg_log.get_missing().missing.empty())
    return false;
  for (vector<OSDOp>::iterator p = op->ops.begin(); p != op->ops.end(); ++p) {
    if (p->op.op == CEPH_OSD_OP_PGLS) {
      if (op->get_snapid() != CEPH_NOSNAP) {
	return true;
      }
    }
  }
  return false;
}

void ReplicatedPG::do_pg_op(OpRequestRef op)
{
  MOSDOp *m = static_cast<MOSDOp *>(op->get_req());
  assert(m->get_header().type == CEPH_MSG_OSD_OP);
  dout(10) << "do_pg_op " << *m << dendl;

  op->mark_started();

  int result = 0;
  string cname, mname;
  PGLSFilter *filter = NULL;
  bufferlist filter_out;

  snapid_t snapid = m->get_snapid();

  vector<OSDOp> ops = m->ops;

  for (vector<OSDOp>::iterator p = ops.begin(); p != ops.end(); ++p) {
    OSDOp& osd_op = *p;
    bufferlist::iterator bp = p->indata.begin();
    switch (p->op.op) {
    case CEPH_OSD_OP_PGLS_FILTER:
      try {
	::decode(cname, bp);
	::decode(mname, bp);
      }
      catch (const buffer::error& e) {
	dout(0) << "unable to decode PGLS_FILTER description in " << *m << dendl;
	result = -EINVAL;
	break;
      }
      result = get_pgls_filter(bp, &filter);
      if (result < 0)
        break;

      assert(filter);

      // fall through

    case CEPH_OSD_OP_PGLS:
      if (m->get_pg() != info.pgid) {
        dout(10) << " pgls pg=" << m->get_pg() << " != " << info.pgid << dendl;
	result = 0; // hmm?
      } else {
	unsigned list_size = MIN(cct->_conf->osd_max_pgls, p->op.pgls.count);

        dout(10) << " pgls pg=" << m->get_pg() << " count " << list_size << dendl;
	// read into a buffer
        vector<hobject_t> sentries;
        pg_ls_response_t response;
	try {
	  ::decode(response.handle, bp);
	}
	catch (const buffer::error& e) {
	  dout(0) << "unable to decode PGLS handle in " << *m << dendl;
	  result = -EINVAL;
	  break;
	}

	hobject_t next;
	hobject_t current = response.handle;
	osr->flush();
	int r = pgbackend->objects_list_partial(
	  current,
	  list_size,
	  list_size,
	  snapid,
	  &sentries,
	  &next);
	if (r != 0) {
	  result = -EINVAL;
	  break;
	}

	assert(snapid == CEPH_NOSNAP || pg_log.get_missing().missing.empty());
	map<hobject_t, pg_missing_t::item>::const_iterator missing_iter =
	  pg_log.get_missing().missing.lower_bound(current);
	vector<hobject_t>::iterator ls_iter = sentries.begin();
	hobject_t _max = hobject_t::get_max();
	while (1) {
	  const hobject_t &mcand =
	    missing_iter == pg_log.get_missing().missing.end() ?
	    _max :
	    missing_iter->first;
	  const hobject_t &lcand =
	    ls_iter == sentries.end() ?
	    _max :
	    *ls_iter;

	  hobject_t candidate;
	  if (mcand == lcand) {
	    candidate = mcand;
	    if (!mcand.is_max()) {
	      ls_iter++;
	      missing_iter++;
	    }
	  } else if (mcand < lcand) {
	    candidate = mcand;
	    assert(!mcand.is_max());
	    ++missing_iter;
	  } else {
	    candidate = lcand;
	    assert(!lcand.is_max());
	    ++ls_iter;
	  }

	  if (candidate >= next) {
	    break;
	  }
	    
	  if (response.entries.size() == list_size) {
	    next = candidate;
	    break;
	  }

	  // skip snapdir objects
	  if (candidate.snap == CEPH_SNAPDIR)
	    continue;

	  if (candidate.snap < snapid)
	    continue;

	  if (snapid != CEPH_NOSNAP) {
	    bufferlist bl;
	    if (candidate.snap == CEPH_NOSNAP) {
	      pgbackend->objects_get_attr(
		candidate,
		SS_ATTR,
		&bl);
	      SnapSet snapset(bl);
	      if (snapid <= snapset.seq)
		continue;
	    } else {
	      bufferlist attr_bl;
	      pgbackend->objects_get_attr(
		candidate, OI_ATTR, &attr_bl);
	      object_info_t oi(attr_bl);
	      vector<snapid_t>::iterator i = find(oi.snaps.begin(),
						  oi.snaps.end(),
						  snapid);
	      if (i == oi.snaps.end())
		continue;
	    }
	  }

	  // skip wrong namespace
	  if (candidate.get_namespace() != m->get_object_locator().nspace)
	    continue;

	  if (filter && !pgls_filter(filter, candidate, filter_out))
	    continue;

	  response.entries.push_back(make_pair(candidate.oid,
					       candidate.get_key()));
	}
	if (next.is_max() &&
	    missing_iter == pg_log.get_missing().missing.end() &&
	    ls_iter == sentries.end()) {
	  result = 1;
	}
	response.handle = next;
	::encode(response, osd_op.outdata);
	if (filter)
	  ::encode(filter_out, osd_op.outdata);
	dout(10) << " pgls result=" << result << " outdata.length()="
		 << osd_op.outdata.length() << dendl;
      }
      break;

    case CEPH_OSD_OP_PG_HITSET_LS:
      {
	list< pair<utime_t,utime_t> > ls;
	for (list<pg_hit_set_info_t>::const_iterator p = info.hit_set.history.begin();
	     p != info.hit_set.history.end();
	     ++p)
	  ls.push_back(make_pair(p->begin, p->end));
	if (info.hit_set.current_info.begin)
	  ls.push_back(make_pair(info.hit_set.current_info.begin, utime_t()));
	else if (hit_set)
	  ls.push_back(make_pair(hit_set_start_stamp, utime_t()));
	::encode(ls, osd_op.outdata);
      }
      break;

    case CEPH_OSD_OP_PG_HITSET_GET:
      {
	utime_t stamp(osd_op.op.hit_set_get.stamp);
	if ((info.hit_set.current_info.begin &&
	     stamp >= info.hit_set.current_info.begin) ||
	    stamp >= hit_set_start_stamp) {
	  // read the current in-memory HitSet, not the version we've
	  // checkpointed.
	  if (!hit_set) {
	    result= -ENOENT;
	    break;
	  }
	  ::encode(*hit_set, osd_op.outdata);
	  result = osd_op.outdata.length();
	} else {
	  // read an archived HitSet.
	  hobject_t oid;
	  for (list<pg_hit_set_info_t>::const_iterator p = info.hit_set.history.begin();
	       p != info.hit_set.history.end();
	       ++p) {
	    if (stamp >= p->begin && stamp <= p->end) {
	      oid = get_hit_set_archive_object(p->begin, p->end);
	      break;
	    }
	  }
	  if (oid == hobject_t()) {
	    result = -ENOENT;
	    break;
	  }
	  result = osd->store->read(coll, oid, 0, 0, osd_op.outdata);
	}
      }
      break;


    default:
      result = -EINVAL;
      break;
    }
  }

  // reply
  MOSDOpReply *reply = new MOSDOpReply(m, 0, get_osdmap()->get_epoch(),
				       CEPH_OSD_FLAG_ACK | CEPH_OSD_FLAG_ONDISK); 
  reply->claim_op_out_data(ops);
  reply->set_result(result);
  reply->set_reply_versions(info.last_update, info.last_user_version);
  osd->send_message_osd_client(reply, m->get_connection());
  delete filter;
}

void ReplicatedPG::calc_trim_to()
{
  if (is_scrubbing() && scrubber.classic) {
    dout(10) << "calc_trim_to no trim during classic scrub" << dendl;
    pg_trim_to = eversion_t();
    return;
  }

  size_t target = cct->_conf->osd_min_pg_log_entries;
  if (is_degraded() ||
      state_test(PG_STATE_RECOVERING |
		 PG_STATE_RECOVERY_WAIT |
		 PG_STATE_BACKFILL |
		 PG_STATE_BACKFILL_WAIT |
		 PG_STATE_BACKFILL_TOOFULL)) {
    target = cct->_conf->osd_max_pg_log_entries;
  }

  if (min_last_complete_ondisk != eversion_t() &&
      min_last_complete_ondisk != pg_trim_to &&
      pg_log.get_log().approx_size() > target) {
    size_t num_to_trim = pg_log.get_log().approx_size() - target;
    list<pg_log_entry_t>::const_iterator it = pg_log.get_log().log.begin();
    eversion_t new_trim_to;
    for (size_t i = 0; i < num_to_trim; ++i) {
      new_trim_to = it->version;
      ++it;
      if (new_trim_to > min_last_complete_ondisk) {
	new_trim_to = min_last_complete_ondisk;
	dout(10) << "calc_trim_to trimming to min_last_complete_ondisk" << dendl;
	break;
      }
    }
    dout(10) << "calc_trim_to " << pg_trim_to << " -> " << new_trim_to << dendl;
    pg_trim_to = new_trim_to;
    assert(pg_trim_to <= pg_log.get_head());
    assert(pg_trim_to <= min_last_complete_ondisk);
  }
}

ReplicatedPG::ReplicatedPG(OSDService *o, OSDMapRef curmap,
			   const PGPool &_pool, pg_t p, const hobject_t& oid,
			   const hobject_t& ioid) :
  PG(o, curmap, _pool, p, oid, ioid),
  pgbackend(new ReplicatedBackend(this, coll_t(p), o)),
  snapset_contexts_lock("ReplicatedPG::snapset_contexts"),
  temp_seq(0),
  snap_trimmer_machine(this)
{ 
  snap_trimmer_machine.initiate();
}

void ReplicatedPG::get_src_oloc(const object_t& oid, const object_locator_t& oloc, object_locator_t& src_oloc)
{
  src_oloc = oloc;
  if (oloc.key.empty())
    src_oloc.key = oid.name;
}

void ReplicatedPG::do_request(
  OpRequestRef op,
  ThreadPool::TPHandle &handle)
{
  if (!op_has_sufficient_caps(op)) {
    osd->reply_op_error(op, -EPERM);
    return;
  }
  assert(!op_must_wait_for_map(get_osdmap(), op));
  if (can_discard_request(op)) {
    return;
  }
  if (flushes_in_progress > 0) {
    dout(20) << flushes_in_progress
	     << " flushes_in_progress pending "
	     << "waiting for active on " << op << dendl;
    waiting_for_active.push_back(op);
    return;
  }

  if (!is_active()) {
    // Delay unless PGBackend says it's ok
    if (pgbackend->can_handle_while_inactive(op)) {
      bool handled = pgbackend->handle_message(op);
      assert(handled);
      return;
    } else {
      waiting_for_active.push_back(op);
      return;
    }
  }

  assert(is_active() && flushes_in_progress == 0);
  if (pgbackend->handle_message(op))
    return;

  switch (op->get_req()->get_type()) {
  case CEPH_MSG_OSD_OP:
    if (is_replay()) {
      dout(20) << " replay, waiting for active on " << op << dendl;
      waiting_for_active.push_back(op);
      return;
    }
    do_op(op); // do it now
    break;

  case MSG_OSD_SUBOP:
    do_sub_op(op);
    break;

  case MSG_OSD_SUBOPREPLY:
    do_sub_op_reply(op);
    break;

  case MSG_OSD_PG_SCAN:
    do_scan(op, handle);
    break;

  case MSG_OSD_PG_BACKFILL:
    do_backfill(op);
    break;

  default:
    assert(0 == "bad message type in do_request");
  }
}


/** do_op - do an op
 * pg lock will be held (if multithreaded)
 * osd_lock NOT held.
 */
void ReplicatedPG::do_op(OpRequestRef op)
{
  MOSDOp *m = static_cast<MOSDOp*>(op->get_req());
  assert(m->get_header().type == CEPH_MSG_OSD_OP);
  if (op->includes_pg_op()) {
    if (pg_op_must_wait(m)) {
      wait_for_all_missing(op);
      return;
    }
    return do_pg_op(op);
  }

  // order this op as a write?
  bool write_ordered = op->may_write() || (m->get_flags() & CEPH_OSD_FLAG_RWORDERED);

  dout(10) << "do_op " << *m
	   << (op->may_write() ? " may_write" : "")
	   << (op->may_read() ? " may_read" : "")
	   << " -> " << (write_ordered ? "write-ordered" : "read-ordered")
	   << dendl;

  hobject_t head(m->get_oid(), m->get_object_locator().key,
		 CEPH_NOSNAP, m->get_pg().ps(),
		 info.pgid.pool(), m->get_object_locator().nspace);


  if (write_ordered && scrubber.write_blocked_by_scrub(head)) {
    dout(20) << __func__ << ": waiting for scrub" << dendl;
    waiting_for_active.push_back(op);
    op->mark_delayed("waiting for scrub");
    return;
  }

  // missing object?
  if (is_missing_object(head)) {
    wait_for_missing_object(head, op);
    return;
  }

  // degraded object?
  if (write_ordered && is_degraded_object(head)) {
    wait_for_degraded_object(head, op);
    return;
  }

  // missing snapdir?
  hobject_t snapdir(m->get_oid(), m->get_object_locator().key,
		    CEPH_SNAPDIR, m->get_pg().ps(), info.pgid.pool(),
		    m->get_object_locator().nspace);
  if (is_missing_object(snapdir)) {
    wait_for_missing_object(snapdir, op);
    return;
  }

  // degraded object?
  if (write_ordered && is_degraded_object(snapdir)) {
    wait_for_degraded_object(snapdir, op);
    return;
  }
 
  // asking for SNAPDIR is only ok for reads
  if (m->get_snapid() == CEPH_SNAPDIR && op->may_write()) {
    osd->reply_op_error(op, -EINVAL);
    return;
  }

  ObjectContextRef obc;
  bool can_create = op->may_write();
  snapid_t snapid;
  hobject_t oid(m->get_oid(),
		m->get_object_locator().key,
		m->get_snapid(),
		m->get_pg().ps(),
		m->get_object_locator().get_pool(),
		m->get_object_locator().nspace);
  int r = find_object_context(oid, &obc, can_create, &snapid);

  if (r == -EAGAIN) {
    // If we're not the primary of this OSD, and we have
    // CEPH_OSD_FLAG_LOCALIZE_READS set, we just return -EAGAIN. Otherwise,
    // we have to wait for the object.
    if (is_primary() ||
	(!(m->get_flags() & CEPH_OSD_FLAG_BALANCE_READS) &&
	 !(m->get_flags() & CEPH_OSD_FLAG_LOCALIZE_READS))) {
      // missing the specific snap we need; requeue and wait.
      assert(!can_create); // only happens on a read
      hobject_t soid(m->get_oid(), m->get_object_locator().key,
		     snapid, m->get_pg().ps(),
		     info.pgid.pool(), m->get_object_locator().nspace);
      wait_for_missing_object(soid, op);
      return;
    }
  }

  if (hit_set) {
    hit_set->insert(oid);
    if (hit_set->is_full() ||
	hit_set_start_stamp + pool.info.hit_set_period <= m->get_recv_stamp()) {
      hit_set_persist();
    }
  }

  if (maybe_handle_cache(op, obc, r))
    return;

  if (r) {
    osd->reply_op_error(op, r);
    return;
  }

  // make sure locator is consistent
  object_locator_t oloc(obc->obs.oi.soid);
  if (m->get_object_locator() != oloc) {
    dout(10) << " provided locator " << m->get_object_locator() 
	     << " != object's " << obc->obs.oi.soid << dendl;
    osd->clog.warn() << "bad locator " << m->get_object_locator() 
		     << " on object " << oloc
		     << " op " << *m << "\n";
  }

  // io blocked on obc?
  if (obc->is_blocked()) {
    wait_for_blocked_object(obc->obs.oi.soid, op);
    return;
  }

  dout(25) << __func__ << ": object " << obc->obs.oi.soid
	   << " has oi of " << obc->obs.oi << dendl;

  // are writes blocked by another object?
  if (obc->blocked_by) {
    dout(10) << "do_op writes for " << obc->obs.oi.soid << " blocked by "
	     << obc->blocked_by->obs.oi.soid << dendl;
    wait_for_degraded_object(obc->blocked_by->obs.oi.soid, op);
    return;
  }

  // if we have src_oids, we need to be careful of the target being
  // before and a src being after the last_backfill line, or else the
  // operation won't apply properly on the backfill_target.  (the
  // opposite is not a problem; if the target is after the line, we
  // don't apply on the backfill_target and it doesn't matter.)
  pg_info_t *backfill_target_info = NULL;
  int backfill_target = get_backfill_target();
  bool before_backfill = false;
  if (backfill_target >= 0) {
    backfill_target_info = &peer_info[backfill_target];
    before_backfill = obc->obs.oi.soid < backfill_target_info->last_backfill;
  }

  // src_oids
  map<hobject_t,ObjectContextRef> src_obc;
  for (vector<OSDOp>::iterator p = m->ops.begin(); p != m->ops.end(); ++p) {
    OSDOp& osd_op = *p;

    // make sure LIST_SNAPS is on CEPH_SNAPDIR and nothing else
    if (osd_op.op.op == CEPH_OSD_OP_LIST_SNAPS &&
	m->get_snapid() != CEPH_SNAPDIR) {
      dout(10) << "LIST_SNAPS with incorrect context" << dendl;
      osd->reply_op_error(op, -EINVAL);
      return;
    }

    if (!ceph_osd_op_type_multi(osd_op.op.op))
      continue;
    if (osd_op.soid.oid.name.length()) {
      object_locator_t src_oloc;
      get_src_oloc(m->get_oid(), m->get_object_locator(), src_oloc);
      hobject_t src_oid(osd_op.soid, src_oloc.key, m->get_pg().ps(),
			info.pgid.pool(), m->get_object_locator().nspace);
      if (!src_obc.count(src_oid)) {
	ObjectContextRef sobc;
	snapid_t ssnapid;
	int r;

	if (src_oid.is_head() && is_missing_object(src_oid)) {
	  wait_for_missing_object(src_oid, op);
	} else if ((r = find_object_context(
		      src_oid, &sobc, false, &ssnapid)) == -EAGAIN) {
	  // missing the specific snap we need; requeue and wait.
	  hobject_t wait_oid(osd_op.soid.oid, src_oloc.key, ssnapid, m->get_pg().ps(),
			     info.pgid.pool(), m->get_object_locator().nspace);
	  wait_for_missing_object(wait_oid, op);
	} else if (r) {
	  osd->reply_op_error(op, r);
	} else if (sobc->obs.oi.is_whiteout()) {
	  osd->reply_op_error(op, -ENOENT);
	} else {
	  if (sobc->obs.oi.soid.get_key() != obc->obs.oi.soid.get_key() &&
		   sobc->obs.oi.soid.get_key() != obc->obs.oi.soid.oid.name &&
		   sobc->obs.oi.soid.oid.name != obc->obs.oi.soid.get_key()) {
	    dout(1) << " src_oid " << sobc->obs.oi.soid << " != "
		  << obc->obs.oi.soid << dendl;
	    osd->reply_op_error(op, -EINVAL);
	  } else if (is_degraded_object(sobc->obs.oi.soid) ||
		   (before_backfill && sobc->obs.oi.soid > backfill_target_info->last_backfill)) {
	    wait_for_degraded_object(sobc->obs.oi.soid, op);
	    dout(10) << " writes for " << obc->obs.oi.soid << " now blocked by "
		     << sobc->obs.oi.soid << dendl;
	    obc->blocked_by = sobc;
	    sobc->blocking.insert(obc);
	  } else {
	    dout(10) << " src_oid " << src_oid << " obc " << src_obc << dendl;
	    src_obc[src_oid] = sobc;
	    continue;
	  }
	}
	// Error cleanup below
      } else {
	continue;
      }
      // Error cleanup below
    } else {
      dout(10) << "no src oid specified for multi op " << osd_op << dendl;
      osd->reply_op_error(op, -EINVAL);
    }
    return;
  }

  // any SNAPDIR op needs to hvae all clones present.  treat them as
  // src_obc's so that we track references properly and clean up later.
  if (m->get_snapid() == CEPH_SNAPDIR) {
    for (vector<snapid_t>::iterator p = obc->ssc->snapset.clones.begin();
	 p != obc->ssc->snapset.clones.end();
	 ++p) {
      object_locator_t src_oloc;
      get_src_oloc(m->get_oid(), m->get_object_locator(), src_oloc);
      hobject_t clone_oid = obc->obs.oi.soid;
      clone_oid.snap = *p;
      if (!src_obc.count(clone_oid)) {
	ObjectContextRef sobc;
	snapid_t ssnapid;

	int r = find_object_context(clone_oid, &sobc, false, &ssnapid);
	if (r == -EAGAIN) {
	  // missing the specific snap we need; requeue and wait.
	  hobject_t wait_oid(clone_oid.oid, src_oloc.key, ssnapid, m->get_pg().ps(),
			     info.pgid.pool(), clone_oid.get_namespace());
	  wait_for_missing_object(wait_oid, op);
	} else if (r) {
	  osd->reply_op_error(op, r);
	} else if (sobc->obs.oi.is_whiteout()) {
	  osd->reply_op_error(op, -ENOENT);
	} else {
	  dout(10) << " clone_oid " << clone_oid << " obc " << sobc << dendl;
	  src_obc[clone_oid] = sobc;
	  continue;
	}
	return;
      } else {
	continue;
      }
    }
  }

  OpContext *ctx = new OpContext(op, m->get_reqid(), m->ops,
				 &obc->obs, obc->ssc, 
				 this);
  ctx->obc = obc;
  if (!get_rw_locks(ctx)) {
    op->mark_delayed("waiting for rw locks");
    close_op_ctx(ctx);
    return;
  }

  if ((op->may_read()) && (obc->obs.oi.is_lost())) {
    // This object is lost. Reading from it returns an error.
    dout(20) << __func__ << ": object " << obc->obs.oi.soid
	     << " is lost" << dendl;
    close_op_ctx(ctx);
    osd->reply_op_error(op, -ENFILE);
    return;
  }
  if (!op->may_write() && (!obc->obs.exists ||
                           obc->obs.oi.is_whiteout())) {
    close_op_ctx(ctx);
    osd->reply_op_error(op, -ENOENT);
    return;
  }

  op->mark_started();
  ctx->src_obc = src_obc;

  execute_ctx(ctx);
}

bool ReplicatedPG::maybe_handle_cache(OpRequestRef op, ObjectContextRef obc,
                                      int r)
{
  if (obc.get() && obc->is_blocked()) {
    // we're already doing something with this object
    return false;
  }
  switch(pool.info.cache_mode) {
  case pg_pool_t::CACHEMODE_NONE:
    return false;
    break;
  case pg_pool_t::CACHEMODE_WRITEBACK:
    if (obc.get()) {
      return false;
    } else {
      do_cache_redirect(op, obc);
      return true;
    }
    break;
  case pg_pool_t::CACHEMODE_INVALIDATE_FORWARD:
    do_cache_redirect(op, obc);
    return true;
    break;
  case pg_pool_t::CACHEMODE_READONLY:
    if (obc.get() && !r) {
      return false;
    } else {
      do_cache_redirect(op, obc);
      return true;
    }
    break;
  default:
    assert(0);
  }
  return false;
}

void ReplicatedPG::do_cache_redirect(OpRequestRef op, ObjectContextRef obc)
{
  MOSDOp *m = static_cast<MOSDOp*>(op->get_req());
  int flags = m->get_flags() & (CEPH_OSD_FLAG_ACK|CEPH_OSD_FLAG_ONDISK);
  MOSDOpReply *reply = new MOSDOpReply(m, -ENOENT,
                                       get_osdmap()->get_epoch(), flags);
  request_redirect_t redir(m->get_object_locator(), pool.info.tier_of);
  reply->set_redirect(redir);
  dout(10) << "sending redirect to pool " << pool.info.tier_of << " for op "
	   << op << dendl;
  m->get_connection()->get_messenger()->send_message(reply, m->get_connection());
  return;
}

void ReplicatedPG::execute_ctx(OpContext *ctx)
{
  dout(10) << __func__ << " " << ctx << dendl;
  ctx->reset_obs(ctx->obc);
  OpRequestRef op = ctx->op;
  MOSDOp *m = static_cast<MOSDOp*>(op->get_req());
  ObjectContextRef obc = ctx->obc;
  const hobject_t& soid = obc->obs.oi.soid;
  map<hobject_t,ObjectContextRef>& src_obc = ctx->src_obc;

  // this method must be idempotent since we may call it several times
  // before we finally apply the resulting transaction.
  ctx->op_t = ObjectStore::Transaction();
  ctx->local_t = ObjectStore::Transaction();

  // dup/replay?
  if (op->may_write()) {
    const pg_log_entry_t *entry = pg_log.get_log().get_request(ctx->reqid);
    if (entry) {
      const eversion_t& oldv = entry->version;
      dout(3) << "do_op dup " << ctx->reqid << " was " << oldv << dendl;
      if (already_complete(oldv)) {
	reply_ctx(ctx, 0, oldv, entry->user_version);
      } else {
	close_op_ctx(ctx);

	if (m->wants_ack()) {
	  if (already_ack(oldv)) {
	    MOSDOpReply *reply = new MOSDOpReply(m, 0, get_osdmap()->get_epoch(), 0);
	    reply->add_flags(CEPH_OSD_FLAG_ACK);
	    reply->set_reply_versions(oldv, entry->user_version);
	    osd->send_message_osd_client(reply, m->get_connection());
	  } else {
	    dout(10) << " waiting for " << oldv << " to ack" << dendl;
	    waiting_for_ack[oldv].push_back(op);
	  }
	}
	dout(10) << " waiting for " << oldv << " to commit" << dendl;
	waiting_for_ondisk[oldv].push_back(op);  // always queue ondisk waiters, so that we can requeue if needed
	op->mark_delayed("waiting for ondisk");
      }
      return;
    }

    op->mark_started();

    // snap
    if (pool.info.is_pool_snaps_mode()) {
      // use pool's snapc
      ctx->snapc = pool.snapc;
    } else {
      // client specified snapc
      ctx->snapc.seq = m->get_snap_seq();
      ctx->snapc.snaps = m->get_snaps();
    }
    if ((m->get_flags() & CEPH_OSD_FLAG_ORDERSNAP) &&
	ctx->snapc.seq < obc->ssc->snapset.seq) {
      dout(10) << " ORDERSNAP flag set and snapc seq " << ctx->snapc.seq
	       << " < snapset seq " << obc->ssc->snapset.seq
	       << " on " << obc->obs.oi.soid << dendl;
      reply_ctx(ctx, -EOLDSNAPC);
      return;
    }

    // version
    ctx->at_version = get_next_version();
    ctx->mtime = m->get_mtime();

    dout(10) << "do_op " << soid << " " << ctx->ops
	     << " ov " << obc->obs.oi.version << " av " << ctx->at_version 
	     << " snapc " << ctx->snapc
	     << " snapset " << obc->ssc->snapset
	     << dendl;  
  } else {
    dout(10) << "do_op " << soid << " " << ctx->ops
	     << " ov " << obc->obs.oi.version
	     << dendl;  
  }

  ctx->user_at_version = obc->obs.oi.user_version;

  // note my stats
  utime_t now = ceph_clock_now(cct);

  if (op->may_read()) {
    dout(10) << " taking ondisk_read_lock" << dendl;
    obc->ondisk_read_lock();
  }
  for (map<hobject_t,ObjectContextRef>::iterator p = src_obc.begin(); p != src_obc.end(); ++p) {
    dout(10) << " taking ondisk_read_lock for src " << p->first << dendl;
    p->second->ondisk_read_lock();
  }

  int result = prepare_transaction(ctx);

  if (op->may_read()) {
    dout(10) << " dropping ondisk_read_lock" << dendl;
    obc->ondisk_read_unlock();
  }
  for (map<hobject_t,ObjectContextRef>::iterator p = src_obc.begin(); p != src_obc.end(); ++p) {
    dout(10) << " dropping ondisk_read_lock for src " << p->first << dendl;
    p->second->ondisk_read_unlock();
  }

  if (result == -EINPROGRESS) {
    // come back later.
    return;
  }

  if (result == -EAGAIN) {
    // clean up after the ctx
    close_op_ctx(ctx);
    return;
  }

  // check for full
  if (ctx->delta_stats.num_bytes > 0 &&
      pool.info.get_flags() & pg_pool_t::FLAG_FULL) {
    reply_ctx(ctx, -ENOSPC);
    return;
  }

  // prepare the reply
  ctx->reply = new MOSDOpReply(m, 0, get_osdmap()->get_epoch(), 0);

  // Write operations aren't allowed to return a data payload because
  // we can't do so reliably. If the client has to resend the request
  // and it has already been applied, we will return 0 with no
  // payload.  Non-deterministic behavior is no good.  However, it is
  // possible to construct an operation that does a read, does a guard
  // check (e.g., CMPXATTR), and then a write.  Then we either succeed
  // with the write, or return a CMPXATTR and the read value.
  if ((ctx->op_t.empty() && !ctx->modify) || result < 0) {
    // read.
    ctx->reply->claim_op_out_data(ctx->ops);
    ctx->reply->get_header().data_off = ctx->data_off;
  } else {
    // write.  normalize the result code.
    if (result > 0) {
      dout(20) << " zeroing write result code " << result << dendl;
      result = 0;
    }
  }
  ctx->reply->set_result(result);

  // read or error?
  if (ctx->op_t.empty() || result < 0) {
    MOSDOpReply *reply = ctx->reply;
    ctx->reply = NULL;

    if (result >= 0) {
      log_op_stats(ctx);
      publish_stats_to_osd();

      // on read, return the current object version
      reply->set_reply_versions(eversion_t(), ctx->obs->oi.user_version);
    } else if (result == -ENOENT) {
      // on ENOENT, set a floor for what the next user version will be. 
      reply->set_enoent_reply_versions(info.last_update, info.last_user_version);
    }
    
    reply->add_flags(CEPH_OSD_FLAG_ACK | CEPH_OSD_FLAG_ONDISK);
    osd->send_message_osd_client(reply, m->get_connection());
    close_op_ctx(ctx);
    return;
  }

  ctx->reply->set_reply_versions(ctx->at_version, ctx->user_at_version);

  assert(op->may_write());

  // trim log?
  calc_trim_to();

  append_log(ctx->log, pg_trim_to, ctx->local_t);
  
  // verify that we are doing this in order?
  if (cct->_conf->osd_debug_op_order && m->get_source().is_client()) {
    map<client_t,tid_t>& cm = debug_op_order[obc->obs.oi.soid];
    tid_t t = m->get_tid();
    client_t n = m->get_source().num();
    map<client_t,tid_t>::iterator p = cm.find(n);
    if (p == cm.end()) {
      dout(20) << " op order client." << n << " tid " << t << " (first)" << dendl;
      cm[n] = t;
    } else {
      dout(20) << " op order client." << n << " tid " << t << " last was " << p->second << dendl;
      if (p->second > t) {
	derr << "bad op order, already applied " << p->second << " > this " << t << dendl;;
	assert(0 == "out of order op");
      }
      p->second = t;
    }
  }

  // issue replica writes
  tid_t rep_tid = osd->get_tid();
  RepGather *repop = new_repop(ctx, obc, rep_tid);  // new repop claims our obc, src_obc refs
  // note: repop now owns ctx AND ctx->op

  repop->src_obc.swap(src_obc); // and src_obc.

  issue_repop(repop, now);

  eval_repop(repop);
  repop->put();
}

void ReplicatedPG::reply_ctx(OpContext *ctx, int r)
{
  osd->reply_op_error(ctx->op, r);
  close_op_ctx(ctx);
}

void ReplicatedPG::reply_ctx(OpContext *ctx, int r, eversion_t v, version_t uv)
{
  osd->reply_op_error(ctx->op, r, v, uv);
  close_op_ctx(ctx);
}

void ReplicatedPG::log_op_stats(OpContext *ctx)
{
  OpRequestRef op = ctx->op;
  MOSDOp *m = static_cast<MOSDOp*>(op->get_req());

  utime_t now = ceph_clock_now(cct);
  utime_t latency = now;
  latency -= ctx->op->get_req()->get_recv_stamp();

  utime_t rlatency;
  if (ctx->readable_stamp != utime_t()) {
    rlatency = ctx->readable_stamp;
    rlatency -= ctx->op->get_req()->get_recv_stamp();
  }

  uint64_t inb = ctx->bytes_written;
  uint64_t outb = ctx->bytes_read;

  osd->logger->inc(l_osd_op);

  osd->logger->inc(l_osd_op_outb, outb);
  osd->logger->inc(l_osd_op_inb, inb);
  osd->logger->tinc(l_osd_op_lat, latency);

  if (op->may_read() && op->may_write()) {
    osd->logger->inc(l_osd_op_rw);
    osd->logger->inc(l_osd_op_rw_inb, inb);
    osd->logger->inc(l_osd_op_rw_outb, outb);
    osd->logger->tinc(l_osd_op_rw_rlat, rlatency);
    osd->logger->tinc(l_osd_op_rw_lat, latency);
  } else if (op->may_read()) {
    osd->logger->inc(l_osd_op_r);
    osd->logger->inc(l_osd_op_r_outb, outb);
    osd->logger->tinc(l_osd_op_r_lat, latency);
  } else if (op->may_write()) {
    osd->logger->inc(l_osd_op_w);
    osd->logger->inc(l_osd_op_w_inb, inb);
    osd->logger->tinc(l_osd_op_w_rlat, rlatency);
    osd->logger->tinc(l_osd_op_w_lat, latency);
  } else
    assert(0);

  dout(15) << "log_op_stats " << *m
	   << " inb " << inb
	   << " outb " << outb
	   << " rlat " << rlatency
	   << " lat " << latency << dendl;
}

void ReplicatedPG::do_sub_op(OpRequestRef op)
{
  MOSDSubOp *m = static_cast<MOSDSubOp*>(op->get_req());
  assert(have_same_or_newer_map(m->map_epoch));
  assert(m->get_header().type == MSG_OSD_SUBOP);
  dout(15) << "do_sub_op " << *op->get_req() << dendl;

  OSDOp *first = NULL;
  if (m->ops.size() >= 1) {
    first = &m->ops[0];
  }

  if (!is_active()) {
    waiting_for_active.push_back(op);
    op->mark_delayed("waiting for active");
    return;
  }

  if (first) {
    switch (first->op.op) {
    case CEPH_OSD_OP_DELETE:
      sub_op_remove(op);
      return;
    case CEPH_OSD_OP_SCRUB_RESERVE:
      sub_op_scrub_reserve(op);
      return;
    case CEPH_OSD_OP_SCRUB_UNRESERVE:
      sub_op_scrub_unreserve(op);
      return;
    case CEPH_OSD_OP_SCRUB_STOP:
      sub_op_scrub_stop(op);
      return;
    case CEPH_OSD_OP_SCRUB_MAP:
      sub_op_scrub_map(op);
      return;
    }
  }

  sub_op_modify(op);
}

void ReplicatedPG::do_sub_op_reply(OpRequestRef op)
{
  MOSDSubOpReply *r = static_cast<MOSDSubOpReply *>(op->get_req());
  assert(r->get_header().type == MSG_OSD_SUBOPREPLY);
  if (r->ops.size() >= 1) {
    OSDOp& first = r->ops[0];
    switch (first.op.op) {
    case CEPH_OSD_OP_SCRUB_RESERVE:
      sub_op_scrub_reserve_reply(op);
      return;
    }
  }

  sub_op_modify_reply(op);
}

void ReplicatedPG::do_scan(
  OpRequestRef op,
  ThreadPool::TPHandle &handle)
{
  MOSDPGScan *m = static_cast<MOSDPGScan*>(op->get_req());
  assert(m->get_header().type == MSG_OSD_PG_SCAN);
  dout(10) << "do_scan " << *m << dendl;

  op->mark_started();

  switch (m->op) {
  case MOSDPGScan::OP_SCAN_GET_DIGEST:
    {
      double ratio, full_ratio;
      if (osd->too_full_for_backfill(&ratio, &full_ratio)) {
	dout(1) << __func__ << ": Canceling backfill, current usage is "
		<< ratio << ", which exceeds " << full_ratio << dendl;
	queue_peering_event(
	  CephPeeringEvtRef(
	    new CephPeeringEvt(
	      get_osdmap()->get_epoch(),
	      get_osdmap()->get_epoch(),
	      BackfillTooFull())));
	return;
      }

      BackfillInterval bi;
      bi.begin = m->begin;
      // No need to flush, there won't be any in progress writes occuring
      // past m->begin
      scan_range(
	cct->_conf->osd_backfill_scan_min,
	cct->_conf->osd_backfill_scan_max,
	&bi,
	handle);
      MOSDPGScan *reply = new MOSDPGScan(MOSDPGScan::OP_SCAN_DIGEST,
					 get_osdmap()->get_epoch(), m->query_epoch,
					 info.pgid, bi.begin, bi.end);
      ::encode(bi.objects, reply->get_data());
      osd->send_message_osd_cluster(reply, m->get_connection());
    }
    break;

  case MOSDPGScan::OP_SCAN_DIGEST:
    {
      int from = m->get_source().num();
      assert(from == get_backfill_target());
      BackfillInterval& bi = peer_backfill_info;
      bi.begin = m->begin;
      bi.end = m->end;
      bufferlist::iterator p = m->get_data().begin();
      ::decode(bi.objects, p);

      // handle hobject_t encoding change
      if (bi.objects.size() && bi.objects.begin()->first.pool == -1) {
	map<hobject_t, eversion_t> tmp;
	tmp.swap(bi.objects);
	for (map<hobject_t, eversion_t>::iterator i = tmp.begin();
	     i != tmp.end();
	     ++i) {
	  hobject_t first(i->first);
	  if (first.pool == -1)
	    first.pool = info.pgid.pool();
	  bi.objects[first] = i->second;
	}
      }

      assert(waiting_on_backfill);
      waiting_on_backfill = false;
      finish_recovery_op(bi.begin);
    }
    break;
  }
}

void ReplicatedBackend::_do_push(OpRequestRef op)
{
  MOSDPGPush *m = static_cast<MOSDPGPush *>(op->get_req());
  assert(m->get_header().type == MSG_OSD_PG_PUSH);
  int from = m->get_source().num();

  vector<PushReplyOp> replies;
  ObjectStore::Transaction *t = new ObjectStore::Transaction;
  for (vector<PushOp>::iterator i = m->pushes.begin();
       i != m->pushes.end();
       ++i) {
    replies.push_back(PushReplyOp());
    handle_push(from, *i, &(replies.back()), t);
  }

  MOSDPGPushReply *reply = new MOSDPGPushReply;
  reply->set_priority(m->get_priority());
  reply->pgid = get_info().pgid;
  reply->map_epoch = m->map_epoch;
  reply->replies.swap(replies);
  reply->compute_cost(cct);

  t->register_on_complete(
    new C_OSD_SendMessageOnConn(
      osd, reply, m->get_connection()));

  get_parent()->queue_transaction(t);
}

struct C_ReplicatedBackend_OnPullComplete : GenContext<ThreadPool::TPHandle&> {
  ReplicatedBackend *bc;
  list<hobject_t> to_continue;
  int priority;
  C_ReplicatedBackend_OnPullComplete(ReplicatedBackend *bc, int priority)
    : bc(bc), priority(priority) {}

  void finish(ThreadPool::TPHandle &handle) {
    ReplicatedBackend::RPGHandle *h = bc->_open_recovery_op();
    for (list<hobject_t>::iterator i =
	   to_continue.begin();
	 i != to_continue.end();
	 ++i) {
      map<hobject_t, ReplicatedBackend::PullInfo>::iterator j =
	bc->pulling.find(*i);
      assert(j != bc->pulling.end());
      if (!bc->start_pushes(*i, j->second.obc, h)) {
	bc->get_parent()->on_global_recover(
	  *i);
      }
      bc->pulling.erase(*i);
      handle.reset_tp_timeout();
    }
    bc->run_recovery_op(h, priority);
  }
};

void ReplicatedBackend::_do_pull_response(OpRequestRef op)
{
  MOSDPGPush *m = static_cast<MOSDPGPush *>(op->get_req());
  assert(m->get_header().type == MSG_OSD_PG_PUSH);
  int from = m->get_source().num();

  vector<PullOp> replies(1);
  ObjectStore::Transaction *t = new ObjectStore::Transaction;
  list<hobject_t> to_continue;
  for (vector<PushOp>::iterator i = m->pushes.begin();
       i != m->pushes.end();
       ++i) {
    bool more = handle_pull_response(from, *i, &(replies.back()), &to_continue, t);
    if (more)
      replies.push_back(PullOp());
  }
  if (!to_continue.empty()) {
    C_ReplicatedBackend_OnPullComplete *c =
      new C_ReplicatedBackend_OnPullComplete(
	this,
	m->get_priority());
    c->to_continue.swap(to_continue);
    t->register_on_complete(
      new C_QueueInWQ(
	&osd->push_wq,
	get_parent()->bless_gencontext(c)));
  }
  replies.erase(replies.end() - 1);

  if (replies.size()) {
    MOSDPGPull *reply = new MOSDPGPull;
    reply->set_priority(m->get_priority());
    reply->pgid = get_info().pgid;
    reply->map_epoch = m->map_epoch;
    reply->pulls.swap(replies);
    reply->compute_cost(cct);

    t->register_on_complete(
      new C_OSD_SendMessageOnConn(
	osd, reply, m->get_connection()));
  }

  get_parent()->queue_transaction(t);
}

void ReplicatedBackend::do_pull(OpRequestRef op)
{
  MOSDPGPull *m = static_cast<MOSDPGPull *>(op->get_req());
  assert(m->get_header().type == MSG_OSD_PG_PULL);
  int from = m->get_source().num();

  map<int, vector<PushOp> > replies;
  for (vector<PullOp>::iterator i = m->pulls.begin();
       i != m->pulls.end();
       ++i) {
    replies[from].push_back(PushOp());
    handle_pull(from, *i, &(replies[from].back()));
  }
  send_pushes(m->get_priority(), replies);
}

void ReplicatedBackend::do_push_reply(OpRequestRef op)
{
  MOSDPGPushReply *m = static_cast<MOSDPGPushReply *>(op->get_req());
  assert(m->get_header().type == MSG_OSD_PG_PUSH_REPLY);
  int from = m->get_source().num();

  vector<PushOp> replies(1);
  for (vector<PushReplyOp>::iterator i = m->replies.begin();
       i != m->replies.end();
       ++i) {
    bool more = handle_push_reply(from, *i, &(replies.back()));
    if (more)
      replies.push_back(PushOp());
  }
  replies.erase(replies.end() - 1);

  map<int, vector<PushOp> > _replies;
  _replies[from].swap(replies);
  send_pushes(m->get_priority(), _replies);
}

void ReplicatedPG::do_backfill(OpRequestRef op)
{
  MOSDPGBackfill *m = static_cast<MOSDPGBackfill*>(op->get_req());
  assert(m->get_header().type == MSG_OSD_PG_BACKFILL);
  dout(10) << "do_backfill " << *m << dendl;

  op->mark_started();

  switch (m->op) {
  case MOSDPGBackfill::OP_BACKFILL_FINISH:
    {
      assert(cct->_conf->osd_kill_backfill_at != 1);

      MOSDPGBackfill *reply = new MOSDPGBackfill(MOSDPGBackfill::OP_BACKFILL_FINISH_ACK,
						 get_osdmap()->get_epoch(), m->query_epoch,
						 info.pgid);
      reply->set_priority(cct->_conf->osd_recovery_op_priority);
      osd->send_message_osd_cluster(reply, m->get_connection());
      queue_peering_event(
	CephPeeringEvtRef(
	  new CephPeeringEvt(
	    get_osdmap()->get_epoch(),
	    get_osdmap()->get_epoch(),
	    RecoveryDone())));
    }
    // fall-thru

  case MOSDPGBackfill::OP_BACKFILL_PROGRESS:
    {
      assert(cct->_conf->osd_kill_backfill_at != 2);

      info.last_backfill = m->last_backfill;
      if (m->compat_stat_sum) {
	info.stats.stats = m->stats.stats; // Previously, we only sent sum
      } else {
	info.stats = m->stats;
      }

      ObjectStore::Transaction *t = new ObjectStore::Transaction;
      dirty_info = true;
      write_if_dirty(*t);
      int tr = osd->store->queue_transaction(osr.get(), t);
      assert(tr == 0);
    }
    break;

  case MOSDPGBackfill::OP_BACKFILL_FINISH_ACK:
    {
      assert(is_primary());
      assert(cct->_conf->osd_kill_backfill_at != 3);
      finish_recovery_op(hobject_t::get_max());
    }
    break;
  }
}

ReplicatedPG::RepGather *ReplicatedPG::trim_object(const hobject_t &coid)
{
  // load clone info
  bufferlist bl;
  ObjectContextRef obc;
  int r = find_object_context(coid, &obc, false, NULL);
  if (r == -ENOENT || coid.snap != obc->obs.oi.soid.snap) {
    derr << __func__ << "could not find coid " << coid << dendl;
    assert(0);
  }
  assert(r == 0);

  object_info_t &coi = obc->obs.oi;
  set<snapid_t> old_snaps(coi.snaps.begin(), coi.snaps.end());
  assert(old_snaps.size());

  // get snap set context
  if (!obc->ssc)
    obc->ssc = get_snapset_context(
      coid.oid,
      coid.get_key(),
      coid.hash,
      false,
      coid.get_namespace());

  assert(obc->ssc);
  SnapSet& snapset = obc->ssc->snapset;

  dout(10) << coid << " old_snaps " << old_snaps
	   << " old snapset " << snapset << dendl;
  assert(snapset.seq);

  RepGather *repop = simple_repop_create(obc);
  OpContext *ctx = repop->ctx;
  ctx->at_version = get_next_version();

  ObjectStore::Transaction *t = &ctx->op_t;
  OSDriver::OSTransaction os_t(osdriver.get_transaction(t));
    
  set<snapid_t> new_snaps;
  for (set<snapid_t>::iterator i = old_snaps.begin();
       i != old_snaps.end();
       ++i) {
    if (!pool.info.is_removed_snap(*i))
      new_snaps.insert(*i);
  }

  r = snap_mapper.update_snaps(
    coid,
    new_snaps,
    &old_snaps, // debug
    &os_t);
  if (r != 0) {
    derr << __func__ << ": snap_mapper.update_snap returned "
	 << cpp_strerror(r) << dendl;
    assert(0);
  }

  if (new_snaps.empty()) {
    // remove clone
    dout(10) << coid << " snaps " << old_snaps << " -> "
	     << new_snaps << " ... deleting" << dendl;
    t->remove(coll, coid);

    // ...from snapset
    snapid_t last = coid.snap;
    vector<snapid_t>::iterator p;
    for (p = snapset.clones.begin(); p != snapset.clones.end(); ++p)
      if (*p == last)
	break;
    assert(p != snapset.clones.end());
    object_stat_sum_t delta;
    if (p != snapset.clones.begin()) {
      // not the oldest... merge overlap into next older clone
      vector<snapid_t>::iterator n = p - 1;
      interval_set<uint64_t> keep;
      keep.union_of(
	snapset.clone_overlap[*n],
	snapset.clone_overlap[*p]);
      add_interval_usage(keep, delta);  // not deallocated
      snapset.clone_overlap[*n].intersection_of(
	snapset.clone_overlap[*p]);
    } else {
      add_interval_usage(
	snapset.clone_overlap[last],
	delta);  // not deallocated
    }
    delta.num_objects--;
    delta.num_object_clones--;
    delta.num_bytes -= snapset.clone_size[last];
    info.stats.stats.add(delta, obc->obs.oi.category);

    snapset.clones.erase(p);
    snapset.clone_overlap.erase(last);
    snapset.clone_size.erase(last);
	
    ctx->log.push_back(
      pg_log_entry_t(
	pg_log_entry_t::DELETE,
	coid,
	ctx->at_version,
	ctx->obs->oi.version,
	0,
	osd_reqid_t(),
	ctx->mtime)
      );
    ctx->at_version.version++;
  } else {
    // save adjusted snaps for this object
    dout(10) << coid << " snaps " << old_snaps
	     << " -> " << new_snaps << dendl;
    coi.snaps = vector<snapid_t>(new_snaps.rbegin(), new_snaps.rend());

    coi.prior_version = coi.version;
    coi.version = ctx->at_version;
    bl.clear();
    ::encode(coi, bl);
    t->setattr(coll, coid, OI_ATTR, bl);

    ctx->log.push_back(
      pg_log_entry_t(
	pg_log_entry_t::MODIFY,
	coid,
	coi.version,
	coi.prior_version,
	0,
	osd_reqid_t(),
	ctx->mtime)
      );
    ::encode(coi.snaps, ctx->log.back().snaps);
    ctx->at_version.version++;
  }

  // save head snapset
  dout(10) << coid << " new snapset " << snapset << dendl;

  hobject_t snapoid(
    coid.oid, coid.get_key(),
    snapset.head_exists ? CEPH_NOSNAP:CEPH_SNAPDIR, coid.hash,
    info.pgid.pool(), coid.get_namespace());
  ctx->snapset_obc = get_object_context(snapoid, false);

  if (snapset.clones.empty() && !snapset.head_exists) {
    dout(10) << coid << " removing " << snapoid << dendl;
    ctx->log.push_back(
      pg_log_entry_t(
	pg_log_entry_t::DELETE,
	snapoid,
	ctx->at_version,
	ctx->snapset_obc->obs.oi.version,
	0,
	osd_reqid_t(),
	ctx->mtime)
      );
    ctx->snapset_obc->obs.exists = false;

    t->remove(coll, snapoid);
  } else {
    dout(10) << coid << " updating snapset on " << snapoid << dendl;
    ctx->log.push_back(
      pg_log_entry_t(
	pg_log_entry_t::MODIFY,
	snapoid,
	ctx->at_version,
	ctx->snapset_obc->obs.oi.version,
	0,
	osd_reqid_t(),
	ctx->mtime)
      );

    ctx->snapset_obc->obs.oi.prior_version =
      ctx->snapset_obc->obs.oi.version;
    ctx->snapset_obc->obs.oi.version = ctx->at_version;

    bl.clear();
    ::encode(snapset, bl);
    t->setattr(coll, snapoid, SS_ATTR, bl);

    bl.clear();
    ::encode(ctx->snapset_obc->obs.oi, bl);
    t->setattr(coll, snapoid, OI_ATTR, bl);
  }

  return repop;
}

void ReplicatedPG::snap_trimmer()
{
  lock();
  if (deleting) {
    unlock();
    return;
  }
  dout(10) << "snap_trimmer entry" << dendl;
  if (is_primary()) {
    entity_inst_t nobody;
    if (scrubber.active) {
      dout(10) << " scrubbing, will requeue snap_trimmer after" << dendl;
      scrubber.queue_snap_trim = true;
      unlock();
      return;
    }

    dout(10) << "snap_trimmer posting" << dendl;
    snap_trimmer_machine.process_event(SnapTrim());

    if (snap_trimmer_machine.need_share_pg_info) {
      dout(10) << "snap_trimmer share_pg_info" << dendl;
      snap_trimmer_machine.need_share_pg_info = false;
      share_pg_info();
    }
  } else if (is_active() && 
	     last_complete_ondisk.epoch > info.history.last_epoch_started) {
    // replica collection trimming
    snap_trimmer_machine.process_event(SnapTrim());
  }
  if (snap_trimmer_machine.requeue) {
    dout(10) << "snap_trimmer requeue" << dendl;
    queue_snap_trim();
  }
  unlock();
  return;
}

int ReplicatedPG::do_xattr_cmp_u64(int op, __u64 v1, bufferlist& xattr)
{
  __u64 v2;
  if (xattr.length())
    v2 = atoll(xattr.c_str());
  else
    v2 = 0;

  dout(20) << "do_xattr_cmp_u64 '" << v1 << "' vs '" << v2 << "' op " << op << dendl;

  switch (op) {
  case CEPH_OSD_CMPXATTR_OP_EQ:
    return (v1 == v2);
  case CEPH_OSD_CMPXATTR_OP_NE:
    return (v1 != v2);
  case CEPH_OSD_CMPXATTR_OP_GT:
    return (v1 > v2);
  case CEPH_OSD_CMPXATTR_OP_GTE:
    return (v1 >= v2);
  case CEPH_OSD_CMPXATTR_OP_LT:
    return (v1 < v2);
  case CEPH_OSD_CMPXATTR_OP_LTE:
    return (v1 <= v2);
  default:
    return -EINVAL;
  }
}

int ReplicatedPG::do_xattr_cmp_str(int op, string& v1s, bufferlist& xattr)
{
  const char *v1, *v2;
  v1 = v1s.data();
  string v2s;
  if (xattr.length()) {
    v2s = string(xattr.c_str(), xattr.length());
    v2 = v2s.c_str();
  } else
    v2 = "";

  dout(20) << "do_xattr_cmp_str '" << v1s << "' vs '" << v2 << "' op " << op << dendl;

  switch (op) {
  case CEPH_OSD_CMPXATTR_OP_EQ:
    return (strcmp(v1, v2) == 0);
  case CEPH_OSD_CMPXATTR_OP_NE:
    return (strcmp(v1, v2) != 0);
  case CEPH_OSD_CMPXATTR_OP_GT:
    return (strcmp(v1, v2) > 0);
  case CEPH_OSD_CMPXATTR_OP_GTE:
    return (strcmp(v1, v2) >= 0);
  case CEPH_OSD_CMPXATTR_OP_LT:
    return (strcmp(v1, v2) < 0);
  case CEPH_OSD_CMPXATTR_OP_LTE:
    return (strcmp(v1, v2) <= 0);
  default:
    return -EINVAL;
  }
}

// ========================================================================
// low level osd ops

int ReplicatedPG::do_tmapup_slow(OpContext *ctx, bufferlist::iterator& bp, OSDOp& osd_op,
				    bufferlist& bl)
{
  // decode
  bufferlist header;
  map<string, bufferlist> m;
  if (bl.length()) {
    bufferlist::iterator p = bl.begin();
    ::decode(header, p);
    ::decode(m, p);
    assert(p.end());
  }

  // do the update(s)
  while (!bp.end()) {
    __u8 op;
    string key;
    ::decode(op, bp);

    switch (op) {
    case CEPH_OSD_TMAP_SET: // insert key
      {
	::decode(key, bp);
	bufferlist data;
	::decode(data, bp);
	m[key] = data;
      }
      break;
    case CEPH_OSD_TMAP_RM: // remove key
      ::decode(key, bp);
      if (!m.count(key)) {
	return -ENOENT;
      }
      m.erase(key);
      break;
    case CEPH_OSD_TMAP_RMSLOPPY: // remove key
      ::decode(key, bp);
      m.erase(key);
      break;
    case CEPH_OSD_TMAP_HDR: // update header
      {
	::decode(header, bp);
      }
      break;
    default:
      return -EINVAL;
    }
  }

  // reencode
  bufferlist obl;
  ::encode(header, obl);
  ::encode(m, obl);

  // write it out
  vector<OSDOp> nops(1);
  OSDOp& newop = nops[0];
  newop.op.op = CEPH_OSD_OP_WRITEFULL;
  newop.op.extent.offset = 0;
  newop.op.extent.length = obl.length();
  newop.indata = obl;
  do_osd_ops(ctx, nops);
  osd_op.outdata.claim(newop.outdata);
  return 0;
}

int ReplicatedPG::do_tmapup(OpContext *ctx, bufferlist::iterator& bp, OSDOp& osd_op)
{
  bufferlist::iterator orig_bp = bp;
  int result = 0;
  if (bp.end()) {
    dout(10) << "tmapup is a no-op" << dendl;
  } else {
    // read the whole object
    vector<OSDOp> nops(1);
    OSDOp& newop = nops[0];
    newop.op.op = CEPH_OSD_OP_READ;
    newop.op.extent.offset = 0;
    newop.op.extent.length = 0;
    do_osd_ops(ctx, nops);

    dout(10) << "tmapup read " << newop.outdata.length() << dendl;

    dout(30) << " starting is \n";
    newop.outdata.hexdump(*_dout);
    *_dout << dendl;

    bufferlist::iterator ip = newop.outdata.begin();
    bufferlist obl;

    dout(30) << "the update command is: \n";
    osd_op.indata.hexdump(*_dout);
    *_dout << dendl;

    // header
    bufferlist header;
    __u32 nkeys = 0;
    if (newop.outdata.length()) {
      ::decode(header, ip);
      ::decode(nkeys, ip);
    }
    dout(10) << "tmapup header " << header.length() << dendl;

    if (!bp.end() && *bp == CEPH_OSD_TMAP_HDR) {
      ++bp;
      ::decode(header, bp);
      dout(10) << "tmapup new header " << header.length() << dendl;
    }

    ::encode(header, obl);

    dout(20) << "tmapup initial nkeys " << nkeys << dendl;

    // update keys
    bufferlist newkeydata;
    string nextkey, last_in_key;
    bufferlist nextval;
    bool have_next = false;
    string last_disk_key;
    if (!ip.end()) {
      have_next = true;
      ::decode(nextkey, ip);
      ::decode(nextval, ip);
      if (nextkey < last_disk_key) {
	dout(5) << "tmapup warning: key '" << nextkey << "' < previous key '" << last_disk_key
		<< "', falling back to an inefficient (unsorted) update" << dendl;
	bp = orig_bp;
	return do_tmapup_slow(ctx, bp, osd_op, newop.outdata);
      }
      last_disk_key = nextkey;
    }
    result = 0;
    while (!bp.end() && !result) {
      __u8 op;
      string key;
      try {
	::decode(op, bp);
	::decode(key, bp);
      }
      catch (buffer::error& e) {
	return -EINVAL;
      }
      if (key < last_in_key) {
	dout(5) << "tmapup warning: key '" << key << "' < previous key '" << last_in_key
		<< "', falling back to an inefficient (unsorted) update" << dendl;
	bp = orig_bp;
	return do_tmapup_slow(ctx, bp, osd_op, newop.outdata);
      }
      last_in_key = key;

      dout(10) << "tmapup op " << (int)op << " key " << key << dendl;
	  
      // skip existing intervening keys
      bool key_exists = false;
      while (have_next && !key_exists) {
	dout(20) << "  (have_next=" << have_next << " nextkey=" << nextkey << ")" << dendl;
	if (nextkey > key)
	  break;
	if (nextkey < key) {
	  // copy untouched.
	  ::encode(nextkey, newkeydata);
	  ::encode(nextval, newkeydata);
	  dout(20) << "  keep " << nextkey << " " << nextval.length() << dendl;
	} else {
	  // don't copy; discard old value.  and stop.
	  dout(20) << "  drop " << nextkey << " " << nextval.length() << dendl;
	  key_exists = true;
	  nkeys--;
	}
	if (!ip.end()) {
	  ::decode(nextkey, ip);
	  ::decode(nextval, ip);
	} else {
	  have_next = false;
	}
      }

      if (op == CEPH_OSD_TMAP_SET) {
	bufferlist val;
	try {
	  ::decode(val, bp);
	}
	catch (buffer::error& e) {
	  return -EINVAL;
	}
	::encode(key, newkeydata);
	::encode(val, newkeydata);
	dout(20) << "   set " << key << " " << val.length() << dendl;
	nkeys++;
      } else if (op == CEPH_OSD_TMAP_CREATE) {
	if (key_exists) {
	  return -EEXIST;
	}
	bufferlist val;
	try {
	  ::decode(val, bp);
	}
	catch (buffer::error& e) {
	  return -EINVAL;
	}
	::encode(key, newkeydata);
	::encode(val, newkeydata);
	dout(20) << "   create " << key << " " << val.length() << dendl;
	nkeys++;
      } else if (op == CEPH_OSD_TMAP_RM) {
	// do nothing.
	if (!key_exists) {
	  return -ENOENT;
	}
      } else if (op == CEPH_OSD_TMAP_RMSLOPPY) {
	// do nothing
      } else {
	dout(10) << "  invalid tmap op " << (int)op << dendl;
	return -EINVAL;
      }
    }

    // copy remaining
    if (have_next) {
      ::encode(nextkey, newkeydata);
      ::encode(nextval, newkeydata);
      dout(20) << "  keep " << nextkey << " " << nextval.length() << dendl;
    }
    if (!ip.end()) {
      bufferlist rest;
      rest.substr_of(newop.outdata, ip.get_off(), newop.outdata.length() - ip.get_off());
      dout(20) << "  keep trailing " << rest.length()
	       << " at " << newkeydata.length() << dendl;
      newkeydata.claim_append(rest);
    }

    // encode final key count + key data
    dout(20) << "tmapup final nkeys " << nkeys << dendl;
    ::encode(nkeys, obl);
    obl.claim_append(newkeydata);

    if (0) {
      dout(30) << " final is \n";
      obl.hexdump(*_dout);
      *_dout << dendl;

      // sanity check
      bufferlist::iterator tp = obl.begin();
      bufferlist h;
      ::decode(h, tp);
      map<string,bufferlist> d;
      ::decode(d, tp);
      assert(tp.end());
      dout(0) << " **** debug sanity check, looks ok ****" << dendl;
    }

    // write it out
    if (!result) {
      dout(20) << "tmapput write " << obl.length() << dendl;
      newop.op.op = CEPH_OSD_OP_WRITEFULL;
      newop.op.extent.offset = 0;
      newop.op.extent.length = obl.length();
      newop.indata = obl;
      do_osd_ops(ctx, nops);
      osd_op.outdata.claim(newop.outdata);
    }
  }
  return result;
}

static int check_offset_and_length(uint64_t offset, uint64_t length, uint64_t max)
{
  if (offset >= max ||
      length > max ||
      offset + length > max)
    return -EFBIG;

  return 0;
}

int ReplicatedPG::do_osd_ops(OpContext *ctx, vector<OSDOp>& ops)
{
  int result = 0;
  SnapSetContext *ssc = ctx->obc->ssc;
  ObjectState& obs = ctx->new_obs;
  object_info_t& oi = obs.oi;
  const hobject_t& soid = oi.soid;

  bool first_read = true;

  ObjectStore::Transaction& t = ctx->op_t;

  dout(10) << "do_osd_op " << soid << " " << ops << dendl;

  for (vector<OSDOp>::iterator p = ops.begin(); p != ops.end(); ++p, ctx->current_osd_subop_num++) {
    OSDOp& osd_op = *p;
    ceph_osd_op& op = osd_op.op;
 
    dout(10) << "do_osd_op  " << osd_op << dendl;

    bufferlist::iterator bp = osd_op.indata.begin();

    // user-visible modifcation?
    switch (op.op) {
      // non user-visible modifications
    case CEPH_OSD_OP_WATCH:
      break;
    default:
      if (op.op & CEPH_OSD_OP_MODE_WR)
	ctx->user_modify = true;
    }

    ObjectContextRef src_obc;
    if (ceph_osd_op_type_multi(op.op)) {
      MOSDOp *m = static_cast<MOSDOp *>(ctx->op->get_req());
      object_locator_t src_oloc;
      get_src_oloc(soid.oid, m->get_object_locator(), src_oloc);
      hobject_t src_oid(osd_op.soid, src_oloc.key, soid.hash,
			info.pgid.pool(), src_oloc.nspace);
      src_obc = ctx->src_obc[src_oid];
      dout(10) << " src_oid " << src_oid << " obc " << src_obc << dendl;
      assert(src_obc);
    }

    // munge -1 truncate to 0 truncate
    if (op.extent.truncate_seq == 1 && op.extent.truncate_size == (-1ULL)) {
      op.extent.truncate_size = 0;
      op.extent.truncate_seq = 0;
    }

    // munge ZERO -> TRUNCATE?  (don't munge to DELETE or we risk hosing attributes)
    if (op.op == CEPH_OSD_OP_ZERO &&
	obs.exists &&
	op.extent.offset < cct->_conf->osd_max_object_size &&
	op.extent.length >= 1 &&
	op.extent.length <= cct->_conf->osd_max_object_size &&
	op.extent.offset + op.extent.length >= oi.size) {
      if (op.extent.offset >= oi.size) {
        // no-op
	goto fail;
      }
      dout(10) << " munging ZERO " << op.extent.offset << "~" << op.extent.length
	       << " -> TRUNCATE " << op.extent.offset << " (old size is " << oi.size << ")" << dendl;
      op.op = CEPH_OSD_OP_TRUNCATE;
    }

    switch (op.op) {
      
      // --- READS ---

    case CEPH_OSD_OP_READ:
      ++ctx->num_read;
      {
	// read into a buffer
	bufferlist bl;
	int r = osd->store->read(coll, soid, op.extent.offset, op.extent.length, bl);
	if (first_read) {
	  first_read = false;
	  ctx->data_off = op.extent.offset;
	}
	osd_op.outdata.claim_append(bl);
	if (r >= 0) 
	  op.extent.length = r;
	else {
	  result = r;
	  op.extent.length = 0;
	}
	ctx->delta_stats.num_rd_kb += SHIFT_ROUND_UP(op.extent.length, 10);
	ctx->delta_stats.num_rd++;
	dout(10) << " read got " << r << " / " << op.extent.length << " bytes from obj " << soid << dendl;

	__u32 seq = oi.truncate_seq;
	// are we beyond truncate_size?
	if ( (seq < op.extent.truncate_seq) &&
	     (op.extent.offset + op.extent.length > op.extent.truncate_size) ) {

	  // truncated portion of the read
	  unsigned from = MAX(op.extent.offset, op.extent.truncate_size);  // also end of data
	  unsigned to = op.extent.offset + op.extent.length;
	  unsigned trim = to-from;

	  op.extent.length = op.extent.length - trim;

	  bufferlist keep;

	  // keep first part of osd_op.outdata; trim at truncation point
	  dout(10) << " obj " << soid << " seq " << seq
	           << ": trimming overlap " << from << "~" << trim << dendl;
	  keep.substr_of(osd_op.outdata, 0, osd_op.outdata.length() - trim);
          osd_op.outdata.claim(keep);
	}
      }
      break;

    /* map extents */
    case CEPH_OSD_OP_MAPEXT:
      ++ctx->num_read;
      {
	// read into a buffer
	bufferlist bl;
	int r = osd->store->fiemap(coll, soid, op.extent.offset, op.extent.length, bl);
	osd_op.outdata.claim(bl);
	if (r < 0)
	  result = r;
	ctx->delta_stats.num_rd_kb += SHIFT_ROUND_UP(op.extent.length, 10);
	ctx->delta_stats.num_rd++;
	dout(10) << " map_extents done on object " << soid << dendl;
      }
      break;

    /* map extents */
    case CEPH_OSD_OP_SPARSE_READ:
      ++ctx->num_read;
      {
        if (op.extent.truncate_seq) {
          dout(0) << "sparse_read does not support truncation sequence " << dendl;
          result = -EINVAL;
          break;
        }
	// read into a buffer
	bufferlist bl;
        int total_read = 0;
	int r = osd->store->fiemap(coll, soid, op.extent.offset, op.extent.length, bl);
	if (r < 0)  {
	  result = r;
          break;
	}
        map<uint64_t, uint64_t> m;
        bufferlist::iterator iter = bl.begin();
        ::decode(m, iter);
        map<uint64_t, uint64_t>::iterator miter;
        bufferlist data_bl;
	uint64_t last = op.extent.offset;
        for (miter = m.begin(); miter != m.end(); ++miter) {
	  // verify hole?
	  if (cct->_conf->osd_verify_sparse_read_holes &&
	      last < miter->first) {
	    bufferlist t;
	    uint64_t len = miter->first - last;
	    r = osd->store->read(coll, soid, last, len, t);
	    if (!t.is_zero()) {
	      osd->clog.error() << coll << " " << soid << " sparse-read found data in hole "
				<< last << "~" << len << "\n";
	    }
	  }

          bufferlist tmpbl;
          r = osd->store->read(coll, soid, miter->first, miter->second, tmpbl);
          if (r < 0)
            break;

          if (r < (int)miter->second) /* this is usually happen when we get extent that exceeds the actual file size */
            miter->second = r;
          total_read += r;
          dout(10) << "sparse-read " << miter->first << "@" << miter->second << dendl;
	  data_bl.claim_append(tmpbl);
	  last = miter->first + r;
        }

	// verify trailing hole?
	if (cct->_conf->osd_verify_sparse_read_holes) {
	  uint64_t end = MIN(op.extent.offset + op.extent.length, oi.size);
	  if (last < end) {
	    bufferlist t;
	    uint64_t len = end - last;
	    r = osd->store->read(coll, soid, last, len, t);
	    if (!t.is_zero()) {
	      osd->clog.error() << coll << " " << soid << " sparse-read found data in hole "
				<< last << "~" << len << "\n";
	    }
	  }
	}

        if (r < 0) {
          result = r;
          break;
        }

        op.extent.length = total_read;

        ::encode(m, osd_op.outdata);
        ::encode(data_bl, osd_op.outdata);

	ctx->delta_stats.num_rd_kb += SHIFT_ROUND_UP(op.extent.length, 10);
	ctx->delta_stats.num_rd++;

	dout(10) << " sparse_read got " << total_read << " bytes from object " << soid << dendl;
      }
      break;

    case CEPH_OSD_OP_CALL:
      {
	string cname, mname;
	bufferlist indata;
	try {
	  bp.copy(op.cls.class_len, cname);
	  bp.copy(op.cls.method_len, mname);
	  bp.copy(op.cls.indata_len, indata);
	} catch (buffer::error& e) {
	  dout(10) << "call unable to decode class + method + indata" << dendl;
	  dout(30) << "in dump: ";
	  osd_op.indata.hexdump(*_dout);
	  *_dout << dendl;
	  result = -EINVAL;
	  break;
	}

	ClassHandler::ClassData *cls;
	result = osd->class_handler->open_class(cname, &cls);
	assert(result == 0);   // init_op_flags() already verified this works.

	ClassHandler::ClassMethod *method = cls->get_method(mname.c_str());
	if (!method) {
	  dout(10) << "call method " << cname << "." << mname << " does not exist" << dendl;
	  result = -EOPNOTSUPP;
	  break;
	}

	int flags = method->get_flags();
	if (flags & CLS_METHOD_WR)
	  ctx->user_modify = true;

	bufferlist outdata;
	dout(10) << "call method " << cname << "." << mname << dendl;
	int prev_rd = ctx->num_read;
	int prev_wr = ctx->num_write;
	result = method->exec((cls_method_context_t)&ctx, indata, outdata);

	if (ctx->num_read > prev_rd && !(flags & CLS_METHOD_RD)) {
	  derr << "method " << cname << "." << mname << " tried to read object but is not marked RD" << dendl;
	  result = -EIO;
	  break;
	}
	if (ctx->num_write > prev_wr && !(flags & CLS_METHOD_WR)) {
	  derr << "method " << cname << "." << mname << " tried to update object but is not marked WR" << dendl;
	  result = -EIO;
	  break;
	}

	dout(10) << "method called response length=" << outdata.length() << dendl;
	op.extent.length = outdata.length();
	osd_op.outdata.claim_append(outdata);
	dout(30) << "out dump: ";
	osd_op.outdata.hexdump(*_dout);
	*_dout << dendl;
      }
      break;

    case CEPH_OSD_OP_STAT:
      // note: stat does not require RD
      {
	if (obs.exists) {
	  ::encode(oi.size, osd_op.outdata);
	  ::encode(oi.mtime, osd_op.outdata);
	  dout(10) << "stat oi has " << oi.size << " " << oi.mtime << dendl;
	} else {
	  result = -ENOENT;
	  dout(10) << "stat oi object does not exist" << dendl;
	}

	ctx->delta_stats.num_rd++;
      }
      break;

    case CEPH_OSD_OP_ISDIRTY:
      ++ctx->num_read;
      {
	bool is_dirty = obs.oi.is_dirty();
	::encode(is_dirty, osd_op.outdata);
	ctx->delta_stats.num_rd++;
	result = 0;
      }
      break;

    case CEPH_OSD_OP_UNDIRTY:
      ++ctx->num_write;
      {
	ctx->undirty = true;  // see make_writeable()
	ctx->modify = true;
	ctx->delta_stats.num_wr++;
      }
      break;

    case CEPH_OSD_OP_GETXATTR:
      ++ctx->num_read;
      {
	string aname;
	bp.copy(op.xattr.name_len, aname);
	string name = "_" + aname;
	int r = pgbackend->objects_get_attr(
	  soid,
	  name,
	  &(osd_op.outdata));
	if (r >= 0) {
	  op.xattr.value_len = r;
	  result = 0;
	  ctx->delta_stats.num_rd_kb += SHIFT_ROUND_UP(r, 10);
	  ctx->delta_stats.num_rd++;
	} else
	  result = r;
      }
      break;

   case CEPH_OSD_OP_GETXATTRS:
      ++ctx->num_read;
      {
	map<string,bufferptr> attrset;
        result = osd->store->getattrs(coll, soid, attrset, true);
        map<string, bufferptr>::iterator iter;
        map<string, bufferlist> newattrs;
        for (iter = attrset.begin(); iter != attrset.end(); ++iter) {
           bufferlist bl;
           bl.append(iter->second);
           newattrs[iter->first] = bl;
        }
        
        bufferlist bl;
        ::encode(newattrs, bl);
	ctx->delta_stats.num_rd_kb += SHIFT_ROUND_UP(bl.length(), 10);
        ctx->delta_stats.num_rd++;
        osd_op.outdata.claim_append(bl);
      }
      break;
      
    case CEPH_OSD_OP_CMPXATTR:
    case CEPH_OSD_OP_SRC_CMPXATTR:
      ++ctx->num_read;
      {
	string aname;
	bp.copy(op.xattr.name_len, aname);
	string name = "_" + aname;
	name[op.xattr.name_len + 1] = 0;
	
	bufferlist xattr;
	if (op.op == CEPH_OSD_OP_CMPXATTR)
	  result = pgbackend->objects_get_attr(
	    soid,
	    name,
	    &xattr);
	else
	  result = pgbackend->objects_get_attr(
	    src_obc->obs.oi.soid,
	    name,
	    &xattr);
	if (result < 0 && result != -EEXIST && result != -ENODATA)
	  break;
	
	ctx->delta_stats.num_rd++;
	ctx->delta_stats.num_rd_kb += SHIFT_ROUND_UP(xattr.length(), 10);

	switch (op.xattr.cmp_mode) {
	case CEPH_OSD_CMPXATTR_MODE_STRING:
	  {
	    string val;
	    bp.copy(op.xattr.value_len, val);
	    val[op.xattr.value_len] = 0;
	    dout(10) << "CEPH_OSD_OP_CMPXATTR name=" << name << " val=" << val
		     << " op=" << (int)op.xattr.cmp_op << " mode=" << (int)op.xattr.cmp_mode << dendl;
	    result = do_xattr_cmp_str(op.xattr.cmp_op, val, xattr);
	  }
	  break;

        case CEPH_OSD_CMPXATTR_MODE_U64:
	  {
	    uint64_t u64val;
	    try {
	      ::decode(u64val, bp);
	    }
	    catch (buffer::error& e) {
	      result = -EINVAL;
	      goto fail;
	    }
	    dout(10) << "CEPH_OSD_OP_CMPXATTR name=" << name << " val=" << u64val
		     << " op=" << (int)op.xattr.cmp_op << " mode=" << (int)op.xattr.cmp_mode << dendl;
	    result = do_xattr_cmp_u64(op.xattr.cmp_op, u64val, xattr);
	  }
	  break;

	default:
	  dout(10) << "bad cmp mode " << (int)op.xattr.cmp_mode << dendl;
	  result = -EINVAL;
	}

	if (!result) {
	  dout(10) << "comparison returned false" << dendl;
	  result = -ECANCELED;
	  break;
	}
	if (result < 0) {
	  dout(10) << "comparison returned " << result << " " << cpp_strerror(-result) << dendl;
	  break;
	}

	dout(10) << "comparison returned true" << dendl;
      }
      break;

    case CEPH_OSD_OP_ASSERT_VER:
      ++ctx->num_read;
      {
	uint64_t ver = op.watch.ver;
	if (!ver)
	  result = -EINVAL;
        else if (ver < oi.user_version)
	  result = -ERANGE;
	else if (ver > oi.user_version)
	  result = -EOVERFLOW;
      }
      break;

    case CEPH_OSD_OP_LIST_WATCHERS:
      ++ctx->num_read;
      {
        obj_list_watch_response_t resp;

        map<pair<uint64_t, entity_name_t>, watch_info_t>::const_iterator oi_iter;
        for (oi_iter = oi.watchers.begin(); oi_iter != oi.watchers.end();
                                       ++oi_iter) {
          dout(20) << "key cookie=" << oi_iter->first.first
               << " entity=" << oi_iter->first.second << " "
               << oi_iter->second << dendl;
          assert(oi_iter->first.first == oi_iter->second.cookie);
          assert(oi_iter->first.second.is_client());

          watch_item_t wi(oi_iter->first.second, oi_iter->second.cookie,
		 oi_iter->second.timeout_seconds, oi_iter->second.addr);
          resp.entries.push_back(wi);
        }

        resp.encode(osd_op.outdata);
        result = 0;

        ctx->delta_stats.num_rd++;
        break;
      }

    case CEPH_OSD_OP_LIST_SNAPS:
      ++ctx->num_read;
      {
        obj_list_snap_response_t resp;

        if (!ssc) {
	  ssc = ctx->obc->ssc = get_snapset_context(soid.oid,
		    soid.get_key(), soid.hash, false,  soid.get_namespace());
        }
        assert(ssc);

        int clonecount = ssc->snapset.clones.size();
        if (ssc->snapset.head_exists)
          clonecount++;
        resp.clones.reserve(clonecount);
        for (vector<snapid_t>::const_iterator clone_iter = ssc->snapset.clones.begin();
	     clone_iter != ssc->snapset.clones.end(); ++clone_iter) {
          clone_info ci;
          ci.cloneid = *clone_iter;

	  hobject_t clone_oid = soid;
	  clone_oid.snap = *clone_iter;
	  ObjectContextRef clone_obc = ctx->src_obc[clone_oid];
          assert(clone_obc);
	  for (vector<snapid_t>::reverse_iterator p = clone_obc->obs.oi.snaps.rbegin();
	       p != clone_obc->obs.oi.snaps.rend();
	       ++p) {
	    ci.snaps.push_back(*p);
	  }

          dout(20) << " clone " << *clone_iter << " snaps " << ci.snaps << dendl;

          map<snapid_t, interval_set<uint64_t> >::const_iterator coi;
          coi = ssc->snapset.clone_overlap.find(ci.cloneid);
          if (coi == ssc->snapset.clone_overlap.end()) {
            osd->clog.error() << "osd." << osd->whoami << ": inconsistent clone_overlap found for oid "
			      << soid << " clone " << *clone_iter;
            result = -EINVAL;
            break;
          }
          const interval_set<uint64_t> &o = coi->second;
          ci.overlap.reserve(o.num_intervals());
          for (interval_set<uint64_t>::const_iterator r = o.begin();
               r != o.end(); ++r) {
            ci.overlap.push_back(pair<uint64_t,uint64_t>(r.get_start(), r.get_len()));
          }

          map<snapid_t, uint64_t>::const_iterator si;
          si = ssc->snapset.clone_size.find(ci.cloneid);
          if (si == ssc->snapset.clone_size.end()) {
            osd->clog.error() << "osd." << osd->whoami << ": inconsistent clone_size found for oid "
			      << soid << " clone " << *clone_iter;
            result = -EINVAL;
            break;
          }
          ci.size = si->second;

          resp.clones.push_back(ci);
        }
        if (ssc->snapset.head_exists) {
          assert(obs.exists);
          clone_info ci;
          ci.cloneid = CEPH_NOSNAP;

          //Size for HEAD is oi.size
          ci.size = oi.size;

          resp.clones.push_back(ci);
        }
	resp.seq = ssc->snapset.seq;

        resp.encode(osd_op.outdata);
        result = 0;

        ctx->delta_stats.num_rd++;
        break;
      }

    case CEPH_OSD_OP_ASSERT_SRC_VERSION:
      ++ctx->num_read;
      {
	uint64_t ver = op.assert_ver.ver;
	if (!ver)
	  result = -EINVAL;
        else if (ver < src_obc->obs.oi.user_version)
	  result = -ERANGE;
	else if (ver > src_obc->obs.oi.user_version)
	  result = -EOVERFLOW;
	break;
      }

   case CEPH_OSD_OP_NOTIFY:
      ++ctx->num_read;
      {
	uint32_t ver;
	uint32_t timeout;
        bufferlist bl;

	try {
          ::decode(ver, bp);
	  ::decode(timeout, bp);
          ::decode(bl, bp);
	} catch (const buffer::error &e) {
	  timeout = 0;
	}
	if (!timeout)
	  timeout = cct->_conf->osd_default_notify_timeout;

	notify_info_t n;
	n.timeout = timeout;
	n.cookie = op.watch.cookie;
        n.bl = bl;
	ctx->notifies.push_back(n);
      }
      break;

    case CEPH_OSD_OP_NOTIFY_ACK:
      ++ctx->num_read;
      {
	try {
	  uint64_t notify_id = 0;
	  uint64_t watch_cookie = 0;
	  ::decode(notify_id, bp);
	  ::decode(watch_cookie, bp);
	  OpContext::NotifyAck ack(notify_id, watch_cookie);
	  ctx->notify_acks.push_back(ack);
	} catch (const buffer::error &e) {
	  OpContext::NotifyAck ack(
	    // op.watch.cookie is actually the notify_id for historical reasons
	    op.watch.cookie
	    );
	  ctx->notify_acks.push_back(ack);
	}
      }
      break;


      // --- WRITES ---

      // -- object data --

    case CEPH_OSD_OP_WRITE:
      ++ctx->num_write;
      { // write
	if (op.extent.length != osd_op.indata.length()) {
	  result = -EINVAL;
	  break;
	}
        __u32 seq = oi.truncate_seq;
        if (seq && (seq > op.extent.truncate_seq) &&
            (op.extent.offset + op.extent.length > oi.size)) {
	  // old write, arrived after trimtrunc
	  op.extent.length = (op.extent.offset > oi.size ? 0 : oi.size - op.extent.offset);
	  dout(10) << " old truncate_seq " << op.extent.truncate_seq << " < current " << seq
		   << ", adjusting write length to " << op.extent.length << dendl;
	  bufferlist t;
	  t.substr_of(osd_op.indata, 0, op.extent.length);
	  osd_op.indata.swap(t);
        }
	if (op.extent.truncate_seq > seq) {
	  // write arrives before trimtrunc
	  if (obs.exists) {
	    dout(10) << " truncate_seq " << op.extent.truncate_seq << " > current " << seq
		     << ", truncating to " << op.extent.truncate_size << dendl;
	    t.truncate(coll, soid, op.extent.truncate_size);
	    oi.truncate_seq = op.extent.truncate_seq;
	    oi.truncate_size = op.extent.truncate_size;
	    if (op.extent.truncate_size != oi.size) {
	      ctx->delta_stats.num_bytes -= oi.size;
	      ctx->delta_stats.num_bytes += op.extent.truncate_size;
	      oi.size = op.extent.truncate_size;
	    }
	  } else {
	    dout(10) << " truncate_seq " << op.extent.truncate_seq << " > current " << seq
		     << ", but object is new" << dendl;
	    oi.truncate_seq = op.extent.truncate_seq;
	    oi.truncate_size = op.extent.truncate_size;
	  }
	}
	result = check_offset_and_length(op.extent.offset, op.extent.length, cct->_conf->osd_max_object_size);
	if (result < 0)
	  break;
	t.write(coll, soid, op.extent.offset, op.extent.length, osd_op.indata);
	write_update_size_and_usage(ctx->delta_stats, oi, ssc->snapset, ctx->modified_ranges,
				    op.extent.offset, op.extent.length, true);
	if (!obs.exists) {
	  ctx->delta_stats.num_objects++;
	  obs.exists = true;
	}
      }
      break;
      
    case CEPH_OSD_OP_WRITEFULL:
      ++ctx->num_write;
      { // write full object
	if (op.extent.length != osd_op.indata.length()) {
	  result = -EINVAL;
	  break;
	}
	result = check_offset_and_length(op.extent.offset, op.extent.length, cct->_conf->osd_max_object_size);
	if (result < 0)
	  break;
	if (obs.exists) {
	  t.truncate(coll, soid, 0);
	} else {
	  ctx->delta_stats.num_objects++;
	  obs.exists = true;
	}
	t.write(coll, soid, op.extent.offset, op.extent.length, osd_op.indata);
	interval_set<uint64_t> ch;
	if (oi.size > 0)
	  ch.insert(0, oi.size);
	ctx->modified_ranges.union_of(ch);
	if (op.extent.length + op.extent.offset != oi.size) {
	  ctx->delta_stats.num_bytes -= oi.size;
	  oi.size = op.extent.length + op.extent.offset;
	  ctx->delta_stats.num_bytes += oi.size;
	}
	ctx->delta_stats.num_wr++;
	ctx->delta_stats.num_wr_kb += SHIFT_ROUND_UP(op.extent.length, 10);
      }
      break;

    case CEPH_OSD_OP_ROLLBACK :
      ++ctx->num_write;
      result = _rollback_to(ctx, op);
      break;

    case CEPH_OSD_OP_ZERO:
      ++ctx->num_write;
      { // zero
	result = check_offset_and_length(op.extent.offset, op.extent.length, cct->_conf->osd_max_object_size);
	if (result < 0)
	  break;
	assert(op.extent.length);
	if (obs.exists) {
	  t.zero(coll, soid, op.extent.offset, op.extent.length);
	  interval_set<uint64_t> ch;
	  ch.insert(op.extent.offset, op.extent.length);
	  ctx->modified_ranges.union_of(ch);
	  ctx->delta_stats.num_wr++;
	} else {
	  // no-op
	}
      }
      break;
    case CEPH_OSD_OP_CREATE:
      ++ctx->num_write;
      {
        int flags = le32_to_cpu(op.flags);
	if (obs.exists && (flags & CEPH_OSD_OP_FLAG_EXCL)) {
          result = -EEXIST; /* this is an exclusive create */
	} else {
	  if (osd_op.indata.length()) {
	    bufferlist::iterator p = osd_op.indata.begin();
	    string category;
	    try {
	      ::decode(category, p);
	    }
	    catch (buffer::error& e) {
	      result = -EINVAL;
	      goto fail;
	    }
	    if (category.size()) {
	      if (obs.exists) {
		if (obs.oi.category != category)
		  result = -EEXIST;  // category cannot be reset
	      } else {
		obs.oi.category = category;
	      }
	    }
	  }
	  if (result >= 0 && !obs.exists) {
	    t.touch(coll, soid);
	    ctx->delta_stats.num_objects++;
	    obs.exists = true;
	  }
	}
      }
      break;

    case CEPH_OSD_OP_TRIMTRUNC:
      op.extent.offset = op.extent.truncate_size;
      // falling through

    case CEPH_OSD_OP_TRUNCATE:
      ++ctx->num_write;
      {
	// truncate
	if (!obs.exists) {
	  dout(10) << " object dne, truncate is a no-op" << dendl;
	  break;
	}

	if (op.extent.offset > cct->_conf->osd_max_object_size) {
	  result = -EFBIG;
	  break;
	}

	if (op.extent.truncate_seq) {
	  assert(op.extent.offset == op.extent.truncate_size);
	  if (op.extent.truncate_seq <= oi.truncate_seq) {
	    dout(10) << " truncate seq " << op.extent.truncate_seq << " <= current " << oi.truncate_seq
		     << ", no-op" << dendl;
	    break; // old
	  }
	  dout(10) << " truncate seq " << op.extent.truncate_seq << " > current " << oi.truncate_seq
		   << ", truncating" << dendl;
	  oi.truncate_seq = op.extent.truncate_seq;
	  oi.truncate_size = op.extent.truncate_size;
	}

	t.truncate(coll, soid, op.extent.offset);
	if (oi.size > op.extent.offset) {
	  interval_set<uint64_t> trim;
	  trim.insert(op.extent.offset, oi.size-op.extent.offset);
	  ctx->modified_ranges.union_of(trim);
	}
	if (op.extent.offset != oi.size) {
	  ctx->delta_stats.num_bytes -= oi.size;
	  ctx->delta_stats.num_bytes += op.extent.offset;
	  oi.size = op.extent.offset;
	}
	ctx->delta_stats.num_wr++;
	// do no set exists, or we will break above DELETE -> TRUNCATE munging.
      }
      break;
    
    case CEPH_OSD_OP_DELETE:
      ++ctx->num_write;
      if (ctx->obc->obs.oi.watchers.size()) {
	// Cannot delete an object with watchers
	result = -EBUSY;
      } else {
	result = _delete_head(ctx);
      }
      break;

    case CEPH_OSD_OP_CLONERANGE:
      ++ctx->num_read;
      ++ctx->num_write;
      {
	if (!obs.exists) {
	  t.touch(coll, obs.oi.soid);
	  ctx->delta_stats.num_objects++;
	  obs.exists = true;
	}
	if (op.clonerange.src_offset + op.clonerange.length > src_obc->obs.oi.size) {
	  dout(10) << " clonerange source " << osd_op.soid << " "
		   << op.clonerange.src_offset << "~" << op.clonerange.length
		   << " extends past size " << src_obc->obs.oi.size << dendl;
	  result = -EINVAL;
	  break;
	}
	t.clone_range(coll, src_obc->obs.oi.soid,
		      obs.oi.soid, op.clonerange.src_offset,
		      op.clonerange.length, op.clonerange.offset);
		      

	write_update_size_and_usage(ctx->delta_stats, oi, ssc->snapset, ctx->modified_ranges,
				    op.clonerange.offset, op.clonerange.length, false);
      }
      break;
      
    case CEPH_OSD_OP_WATCH:
      ++ctx->num_write;
      {
        uint64_t cookie = op.watch.cookie;
	bool do_watch = op.watch.flag & 1;
        entity_name_t entity = ctx->reqid.name;
	ObjectContextRef obc = ctx->obc;

	dout(10) << "watch: ctx->obc=" << (void *)obc.get() << " cookie=" << cookie
		 << " oi.version=" << oi.version.version << " ctx->at_version=" << ctx->at_version << dendl;
	dout(10) << "watch: oi.user_version=" << oi.user_version<< dendl;
	dout(10) << "watch: peer_addr="
	  << ctx->op->get_req()->get_connection()->get_peer_addr() << dendl;

	watch_info_t w(cookie, cct->_conf->osd_client_watch_timeout,
	  ctx->op->get_req()->get_connection()->get_peer_addr());
	if (do_watch) {
	  if (oi.watchers.count(make_pair(cookie, entity))) {
	    dout(10) << " found existing watch " << w << " by " << entity << dendl;
	  } else {
	    dout(10) << " registered new watch " << w << " by " << entity << dendl;
	    oi.watchers[make_pair(cookie, entity)] = w;
	    t.nop();  // make sure update the object_info on disk!
	  }
	  ctx->watch_connects.push_back(w);
        } else {
	  map<pair<uint64_t, entity_name_t>, watch_info_t>::iterator oi_iter =
	    oi.watchers.find(make_pair(cookie, entity));
	  if (oi_iter != oi.watchers.end()) {
	    dout(10) << " removed watch " << oi_iter->second << " by "
		     << entity << dendl;
            oi.watchers.erase(oi_iter);
	    t.nop();  // update oi on disk
	    ctx->watch_disconnects.push_back(w);
	  } else {
	    dout(10) << " can't remove: no watch by " << entity << dendl;
	  }
        }
      }
      break;


      // -- object attrs --
      
    case CEPH_OSD_OP_SETXATTR:
      ++ctx->num_write;
      {
	if (cct->_conf->osd_max_attr_size > 0 &&
	    op.xattr.value_len > cct->_conf->osd_max_attr_size) {
	  result = -EFBIG;
	  break;
	}
	if (!obs.exists) {
	  t.touch(coll, soid);
	  ctx->delta_stats.num_objects++;
	  obs.exists = true;
	}
	string aname;
	bp.copy(op.xattr.name_len, aname);
	string name = "_" + aname;
	bufferlist bl;
	bp.copy(op.xattr.value_len, bl);
	t.setattr(coll, soid, name, bl);
 	ctx->delta_stats.num_wr++;
      }
      break;

    case CEPH_OSD_OP_RMXATTR:
      ++ctx->num_write;
      {
	string aname;
	bp.copy(op.xattr.name_len, aname);
	string name = "_" + aname;
	t.rmattr(coll, soid, name);
 	ctx->delta_stats.num_wr++;
      }
      break;
    

      // -- fancy writers --
    case CEPH_OSD_OP_APPEND:
      ++ctx->num_write;
      {
	// just do it inline; this works because we are happy to execute
	// fancy op on replicas as well.
	vector<OSDOp> nops(1);
	OSDOp& newop = nops[0];
	newop.op.op = CEPH_OSD_OP_WRITE;
	newop.op.extent.offset = oi.size;
	newop.op.extent.length = op.extent.length;
	newop.op.extent.truncate_seq = oi.truncate_seq;
        newop.indata = osd_op.indata;
	do_osd_ops(ctx, nops);
	osd_op.outdata.claim(newop.outdata);
      }
      break;

    case CEPH_OSD_OP_STARTSYNC:
      t.start_sync();
      break;


      // -- trivial map --
    case CEPH_OSD_OP_TMAPGET:
      ++ctx->num_read;
      {
	vector<OSDOp> nops(1);
	OSDOp& newop = nops[0];
	newop.op.op = CEPH_OSD_OP_READ;
	newop.op.extent.offset = 0;
	newop.op.extent.length = 0;
	do_osd_ops(ctx, nops);
	osd_op.outdata.claim(newop.outdata);
      }
      break;

    case CEPH_OSD_OP_TMAPPUT:
      ++ctx->num_write;
      {
	//_dout_lock.Lock();
	//osd_op.data.hexdump(*_dout);
	//_dout_lock.Unlock();

	// verify sort order
	bool unsorted = false;
	if (true) {
	  bufferlist header;
	  ::decode(header, bp);
	  uint32_t n;
	  ::decode(n, bp);
	  string last_key;
	  while (n--) {
	    string key;
	    ::decode(key, bp);
	    dout(10) << "tmapput key " << key << dendl;
	    bufferlist val;
	    ::decode(val, bp);
	    if (key < last_key) {
	      dout(10) << "TMAPPUT is unordered; resorting" << dendl;
	      unsorted = true;
	      break;
	    }
	    last_key = key;
	  }
	}

	// write it
	vector<OSDOp> nops(1);
	OSDOp& newop = nops[0];
	newop.op.op = CEPH_OSD_OP_WRITEFULL;
	newop.op.extent.offset = 0;
	newop.op.extent.length = osd_op.indata.length();
	newop.indata = osd_op.indata;

	if (unsorted) {
	  bp = osd_op.indata.begin();
	  bufferlist header;
	  map<string, bufferlist> m;
	  ::decode(header, bp);
	  ::decode(m, bp);
	  assert(bp.end());
	  bufferlist newbl;
	  ::encode(header, newbl);
	  ::encode(m, newbl);
	  newop.indata = newbl;
	}
	do_osd_ops(ctx, nops);
      }
      break;

    case CEPH_OSD_OP_TMAPUP:
      ++ctx->num_write;
      result = do_tmapup(ctx, bp, osd_op);
      break;

      // OMAP Read ops
    case CEPH_OSD_OP_OMAPGETKEYS:
      ++ctx->num_read;
      {
	string start_after;
	uint64_t max_return;
	try {
	  ::decode(start_after, bp);
	  ::decode(max_return, bp);
	}
	catch (buffer::error& e) {
	  result = -EINVAL;
	  goto fail;
	}
	set<string> out_set;

	{
	  ObjectMap::ObjectMapIterator iter = osd->store->get_omap_iterator(
	    coll, soid
	    );
	  assert(iter);
	  iter->upper_bound(start_after);
	  for (uint64_t i = 0;
	       i < max_return && iter->valid();
	       ++i, iter->next()) {
	    out_set.insert(iter->key());
	  }
	}
	::encode(out_set, osd_op.outdata);
	ctx->delta_stats.num_rd_kb += SHIFT_ROUND_UP(osd_op.outdata.length(), 10);
	ctx->delta_stats.num_rd++;
      }
      break;

    case CEPH_OSD_OP_OMAPGETVALS:
      ++ctx->num_read;
      {
	string start_after;
	uint64_t max_return;
	string filter_prefix;
	try {
	  ::decode(start_after, bp);
	  ::decode(max_return, bp);
	  ::decode(filter_prefix, bp);
	}
	catch (buffer::error& e) {
	  result = -EINVAL;
	  goto fail;
	}
	map<string, bufferlist> out_set;

	{
	  ObjectMap::ObjectMapIterator iter = osd->store->get_omap_iterator(
	    coll, soid
	    );
          if (!iter) {
            result = -ENOENT;
            goto fail;
          }
	  iter->upper_bound(start_after);
	  if (filter_prefix >= start_after) iter->lower_bound(filter_prefix);
	  for (uint64_t i = 0;
	       i < max_return && iter->valid() &&
		 iter->key().substr(0, filter_prefix.size()) == filter_prefix;
	       ++i, iter->next()) {
	    dout(20) << "Found key " << iter->key() << dendl;
	    out_set.insert(make_pair(iter->key(), iter->value()));
	  }
	}
	::encode(out_set, osd_op.outdata);
	ctx->delta_stats.num_rd_kb += SHIFT_ROUND_UP(osd_op.outdata.length(), 10);
	ctx->delta_stats.num_rd++;
      }
      break;

    case CEPH_OSD_OP_OMAPGETHEADER:
      ++ctx->num_read;
      {
	osd->store->omap_get_header(coll, soid, &osd_op.outdata);
	ctx->delta_stats.num_rd_kb += SHIFT_ROUND_UP(osd_op.outdata.length(), 10);
	ctx->delta_stats.num_rd++;
      }
      break;

    case CEPH_OSD_OP_OMAPGETVALSBYKEYS:
      ++ctx->num_read;
      {
	set<string> keys_to_get;
	try {
	  ::decode(keys_to_get, bp);
	}
	catch (buffer::error& e) {
	  result = -EINVAL;
	  goto fail;
	}
	map<string, bufferlist> out;
	osd->store->omap_get_values(coll, soid, keys_to_get, &out);
	::encode(out, osd_op.outdata);
	ctx->delta_stats.num_rd_kb += SHIFT_ROUND_UP(osd_op.outdata.length(), 10);
	ctx->delta_stats.num_rd++;
      }
      break;

    case CEPH_OSD_OP_OMAP_CMP:
      ++ctx->num_read;
      {
	if (!obs.exists) {
	  result = -ENOENT;
	  break;
	}
	map<string, pair<bufferlist, int> > assertions;
	try {
	  ::decode(assertions, bp);
	}
	catch (buffer::error& e) {
	  result = -EINVAL;
	  goto fail;
	}
	
	map<string, bufferlist> out;
	set<string> to_get;
	for (map<string, pair<bufferlist, int> >::iterator i = assertions.begin();
	     i != assertions.end();
	     ++i)
	  to_get.insert(i->first);
	int r = osd->store->omap_get_values(coll, soid, to_get, &out);
	if (r < 0) {
	  result = r;
	  break;
	}
	//Should set num_rd_kb based on encode length of map
	ctx->delta_stats.num_rd++;

	r = 0;
	bufferlist empty;
	for (map<string, pair<bufferlist, int> >::iterator i = assertions.begin();
	     i != assertions.end();
	     ++i) {
	  bufferlist &bl = out.count(i->first) ? 
	    out[i->first] : empty;
	  switch (i->second.second) {
	  case CEPH_OSD_CMPXATTR_OP_EQ:
	    if (!(bl == i->second.first)) {
	      r = -ECANCELED;
	    }
	    break;
	  case CEPH_OSD_CMPXATTR_OP_LT:
	    if (!(bl < i->second.first)) {
	      r = -ECANCELED;
	    }
	    break;
	  case CEPH_OSD_CMPXATTR_OP_GT:
	    if (!(bl > i->second.first)) {
	      r = -ECANCELED;
	    }
	    break;
	  default:
	    r = -EINVAL;
	    break;
	  }
	  if (r < 0)
	    break;
	}
	if (r < 0) {
	  result = r;
	}
      }
      break;

      // OMAP Write ops
    case CEPH_OSD_OP_OMAPSETVALS:
      ++ctx->num_write;
      {
	if (!obs.exists) {
	  ctx->delta_stats.num_objects++;
	  obs.exists = true;
	}
	t.touch(coll, soid);
	map<string, bufferlist> to_set;
	try {
	  ::decode(to_set, bp);
	}
	catch (buffer::error& e) {
	  result = -EINVAL;
	  goto fail;
	}
	dout(20) << "setting vals: " << dendl;
	for (map<string, bufferlist>::iterator i = to_set.begin();
	     i != to_set.end();
	     ++i) {
	  dout(20) << "\t" << i->first << dendl;
	}
	t.omap_setkeys(coll, soid, to_set);
	ctx->delta_stats.num_wr++;
      }
      break;

    case CEPH_OSD_OP_OMAPSETHEADER:
      ++ctx->num_write;
      {
	if (!obs.exists) {
	  ctx->delta_stats.num_objects++;
	  obs.exists = true;
	}
	t.touch(coll, soid);
	t.omap_setheader(coll, soid, osd_op.indata);
	ctx->delta_stats.num_wr++;
      }
      break;

    case CEPH_OSD_OP_OMAPCLEAR:
      ++ctx->num_write;
      {
	if (!obs.exists) {
	  result = -ENOENT;
	  break;
	}
	t.touch(coll, soid);
	t.omap_clear(coll, soid);
	ctx->delta_stats.num_wr++;
      }
      break;

    case CEPH_OSD_OP_OMAPRMKEYS:
      ++ctx->num_write;
      {
	if (!obs.exists) {
	  result = -ENOENT;
	  break;
	}
	t.touch(coll, soid);
	set<string> to_rm;
	try {
	  ::decode(to_rm, bp);
	}
	catch (buffer::error& e) {
	  result = -EINVAL;
	  goto fail;
	}
	t.omap_rmkeys(coll, soid, to_rm);
	ctx->delta_stats.num_wr++;
      }
      break;

    case CEPH_OSD_OP_COPY_GET_CLASSIC:
      ++ctx->num_read;
      result = fill_in_copy_get(bp, osd_op, oi, true);
      if (result == -EINVAL)
	goto fail;
      break;

    case CEPH_OSD_OP_COPY_GET:
      ++ctx->num_read;
      result = fill_in_copy_get(bp, osd_op, oi, false);
      if (result == -EINVAL)
	goto fail;
      break;

    case CEPH_OSD_OP_COPY_FROM:
      ++ctx->num_write;
      {
	object_t src_name;
	object_locator_t src_oloc;
	snapid_t src_snapid = (uint64_t)op.copy_from.snapid;
	version_t src_version = op.copy_from.src_version;
	try {
	  ::decode(src_name, bp);
	  ::decode(src_oloc, bp);
	}
	catch (buffer::error& e) {
	  result = -EINVAL;
	  goto fail;
	}
	if (!ctx->copy_cb) {
	  // start
	  pg_t raw_pg;
	  get_osdmap()->object_locator_to_pg(src_name, src_oloc, raw_pg);
	  hobject_t src(src_name, src_oloc.key, src_snapid,
			raw_pg.ps(), raw_pg.pool(),
			src_oloc.nspace);
	  if (src == soid) {
	    dout(20) << " copy from self is invalid" << dendl;
	    result = -EINVAL;
	    break;
	  }
	  hobject_t temp_target = generate_temp_object();
	  CopyFromCallback *cb = new CopyFromCallback(ctx, temp_target);
	  ctx->copy_cb = cb;
	  start_copy(cb, ctx->obc, src, src_oloc, src_version,
	                      temp_target);
	  result = -EINPROGRESS;
	} else {
	  // finish
	  assert(ctx->copy_cb->get_result() >= 0);
	  result = finish_copyfrom(ctx);
	}
      }
      break;

    default:
      dout(1) << "unrecognized osd op " << op.op
	      << " " << ceph_osd_op_name(op.op)
	      << dendl;
      result = -EOPNOTSUPP;
    }

    ctx->bytes_read += osd_op.outdata.length();

  fail:
    if (result < 0 && (op.flags & CEPH_OSD_OP_FLAG_FAILOK))
      result = 0;

    if (result < 0)
      break;
  }
  return result;
}

int ReplicatedPG::_get_tmap(OpContext *ctx,
			    map<string, bufferlist> *out,
			    bufferlist *header)
{
  vector<OSDOp> nops(1);
  OSDOp &newop = nops[0];
  newop.op.op = CEPH_OSD_OP_TMAPGET;
  do_osd_ops(ctx, nops);
  try {
    bufferlist::iterator i = newop.outdata.begin();
    ::decode(*header, i);
    ::decode(*out, i);
  } catch (...) {
    dout(20) << "unsuccessful at decoding tmap for " << ctx->new_obs.oi.soid
	     << dendl;
    return -EINVAL;
  }
  dout(20) << "successful at decoding tmap for " << ctx->new_obs.oi.soid
	   << dendl;
  return 0;
}

inline int ReplicatedPG::_delete_head(OpContext *ctx)
{
  SnapSet& snapset = ctx->new_snapset;
  ObjectState& obs = ctx->new_obs;
  object_info_t& oi = obs.oi;
  const hobject_t& soid = oi.soid;
  ObjectStore::Transaction& t = ctx->op_t;

  if (!obs.exists)
    return -ENOENT;
  
  t.remove(coll, soid);

  if (oi.size > 0) {
    interval_set<uint64_t> ch;
    ch.insert(0, oi.size);
    ctx->modified_ranges.union_of(ch);
  }

  ctx->delta_stats.num_objects--;
  ctx->delta_stats.num_bytes -= oi.size;

  oi.size = 0;
  snapset.head_exists = false;
  obs.exists = false;

  ctx->delta_stats.num_wr++;
  return 0;
}

int ReplicatedPG::_rollback_to(OpContext *ctx, ceph_osd_op& op)
{
  SnapSet& snapset = ctx->new_snapset;
  ObjectState& obs = ctx->new_obs;
  object_info_t& oi = obs.oi;
  const hobject_t& soid = oi.soid;
  ObjectStore::Transaction& t = ctx->op_t;
  snapid_t snapid = (uint64_t)op.snap.snapid;
  snapid_t cloneid = 0;

  dout(10) << "_rollback_to " << soid << " snapid " << snapid << dendl;

  ObjectContextRef rollback_to;
  int ret = find_object_context(
    hobject_t(soid.oid, soid.get_key(), snapid, soid.hash, info.pgid.pool(), soid.get_namespace()),
    &rollback_to, false, &cloneid);
  if (ret == -ENOENT || (rollback_to && rollback_to->obs.oi.is_whiteout())) {
    // there's no snapshot here, or there's no object.
    // if there's no snapshot, we delete the object; otherwise, do nothing.
    dout(20) << "_rollback_to deleting head on " << soid.oid
	     << " because got ENOENT|whiteout on find_object_context" << dendl;
    if (ctx->obc->obs.oi.watchers.size()) {
      // Cannot delete an object with watchers
      ret = -EBUSY;
    } else {
      _delete_head(ctx);
      ret = 0;
    }
  } else if (-EAGAIN == ret) {
    /* a different problem, like degraded pool
     * with not-yet-restored object. We shouldn't have been able
     * to get here; recovery should have completed first! */
    hobject_t rollback_target(soid.oid, soid.get_key(), cloneid, soid.hash,
			      info.pgid.pool(), soid.get_namespace());
    assert(is_missing_object(rollback_target));
    dout(20) << "_rollback_to attempted to roll back to a missing object "
	     << rollback_target << " (requested snapid: ) " << snapid << dendl;
    wait_for_missing_object(rollback_target, ctx->op);
  } else if (ret) {
    // ummm....huh? It *can't* return anything else at time of writing.
    assert(0 == "unexpected error code in _rollback_to");
  } else { //we got our context, let's use it to do the rollback!
    hobject_t& rollback_to_sobject = rollback_to->obs.oi.soid;
    if (is_degraded_object(rollback_to_sobject)) {
      dout(20) << "_rollback_to attempted to roll back to a degraded object "
	       << rollback_to_sobject << " (requested snapid: ) " << snapid << dendl;
      wait_for_degraded_object(rollback_to_sobject, ctx->op);
      ret = -EAGAIN;
    } else if (rollback_to->obs.oi.soid.snap == CEPH_NOSNAP) {
      // rolling back to the head; we just need to clone it.
      ctx->modify = true;
    } else {
      /* 1) Delete current head
       * 2) Clone correct snapshot into head
       * 3) Calculate clone_overlaps by following overlaps
       *    forward from rollback snapshot */
      dout(10) << "_rollback_to deleting " << soid.oid
	       << " and rolling back to old snap" << dendl;

      if (obs.exists)
	t.remove(coll, soid);
      
      t.clone(coll,
	      rollback_to_sobject, soid);
      snapset.head_exists = true;

      map<snapid_t, interval_set<uint64_t> >::iterator iter =
	snapset.clone_overlap.lower_bound(snapid);
      interval_set<uint64_t> overlaps = iter->second;
      assert(iter != snapset.clone_overlap.end());
      for ( ;
	    iter != snapset.clone_overlap.end();
	    ++iter)
	overlaps.intersection_of(iter->second);

      if (obs.oi.size > 0) {
	interval_set<uint64_t> modified;
	modified.insert(0, obs.oi.size);
	overlaps.intersection_of(modified);
	modified.subtract(overlaps);
	ctx->modified_ranges.union_of(modified);
      }

      // Adjust the cached objectcontext
      if (!obs.exists) {
	obs.exists = true; //we're about to recreate it
	ctx->delta_stats.num_objects++;
      }
      ctx->delta_stats.num_bytes -= obs.oi.size;
      ctx->delta_stats.num_bytes += rollback_to->obs.oi.size;
      obs.oi.size = rollback_to->obs.oi.size;
      snapset.head_exists = true;
    }
  }
  return ret;
}

void ReplicatedPG::_make_clone(ObjectStore::Transaction& t,
			       const hobject_t& head, const hobject_t& coid,
			       object_info_t *poi)
{
  bufferlist bv;
  ::encode(*poi, bv);

  t.clone(coll, head, coid);
  t.setattr(coll, coid, OI_ATTR, bv);
  t.rmattr(coll, coid, SS_ATTR);
}

void ReplicatedPG::make_writeable(OpContext *ctx)
{
  const hobject_t& soid = ctx->obs->oi.soid;
  SnapContext& snapc = ctx->snapc;
  ObjectStore::Transaction t;

  // clone?
  assert(soid.snap == CEPH_NOSNAP);
  dout(20) << "make_writeable " << soid << " snapset=" << ctx->snapset
	   << "  snapc=" << snapc << dendl;;
  
  // we will mark the object dirty
  if (ctx->undirty) {
    dout(20) << " clearing DIRTY flag" << dendl;
    ctx->new_obs.oi.clear_flag(object_info_t::FLAG_DIRTY);
  } else {
    dout(20) << " setting DIRTY flag" << dendl;
    ctx->new_obs.oi.set_flag(object_info_t::FLAG_DIRTY);
  }

  // use newer snapc?
  if (ctx->new_snapset.seq > snapc.seq) {
    snapc.seq = ctx->new_snapset.seq;
    snapc.snaps = ctx->new_snapset.snaps;
    dout(10) << " using newer snapc " << snapc << dendl;
  }

  if (ctx->obs->exists)
    filter_snapc(snapc);
  
  if (ctx->obs->exists &&               // head exist(ed)
      snapc.snaps.size() &&                 // there are snaps
      snapc.snaps[0] > ctx->new_snapset.seq) {  // existing object is old
    // clone
    hobject_t coid = soid;
    coid.snap = snapc.seq;
    
    unsigned l;
    for (l=1; l<snapc.snaps.size() && snapc.snaps[l] > ctx->new_snapset.seq; l++) ;
    
    vector<snapid_t> snaps(l);
    for (unsigned i=0; i<l; i++)
      snaps[i] = snapc.snaps[i];
    
    // prepare clone
    object_info_t static_snap_oi(coid);
    object_info_t *snap_oi;
    if (is_primary()) {
      ctx->clone_obc = object_contexts.lookup_or_create(static_snap_oi.soid);
      ctx->clone_obc->destructor_callback = new C_PG_ObjectContext(this, ctx->clone_obc.get());
      ctx->clone_obc->obs.oi = static_snap_oi;
      ctx->clone_obc->obs.exists = true;
      snap_oi = &ctx->clone_obc->obs.oi;
    } else {
      snap_oi = &static_snap_oi;
    }
    snap_oi->version = ctx->at_version;
    snap_oi->prior_version = ctx->obs->oi.version;
    snap_oi->copy_user_bits(ctx->obs->oi);
    snap_oi->snaps = snaps;
    _make_clone(t, soid, coid, snap_oi);
    
    OSDriver::OSTransaction _t(osdriver.get_transaction(&(ctx->local_t)));
    set<snapid_t> _snaps(snaps.begin(), snaps.end());
    snap_mapper.add_oid(coid, _snaps, &_t);
    
    ctx->delta_stats.num_objects++;
    ctx->delta_stats.num_object_clones++;
    ctx->new_snapset.clones.push_back(coid.snap);
    ctx->new_snapset.clone_size[coid.snap] = ctx->obs->oi.size;

    // clone_overlap should contain an entry for each clone 
    // (an empty interval_set if there is no overlap)
    ctx->new_snapset.clone_overlap[coid.snap];
    if (ctx->obs->oi.size)
      ctx->new_snapset.clone_overlap[coid.snap].insert(0, ctx->obs->oi.size);
    
    // log clone
    dout(10) << " cloning v " << ctx->obs->oi.version
	     << " to " << coid << " v " << ctx->at_version
	     << " snaps=" << snaps << dendl;
    ctx->log.push_back(pg_log_entry_t(pg_log_entry_t::CLONE, coid, ctx->at_version,
				      ctx->obs->oi.version,
				      ctx->obs->oi.user_version,
				      osd_reqid_t(), ctx->new_obs.oi.mtime));
    ::encode(snaps, ctx->log.back().snaps);

    ctx->at_version.version++;
  }

  // update most recent clone_overlap and usage stats
  if (ctx->new_snapset.clones.size() > 0) {
    interval_set<uint64_t> &newest_overlap = ctx->new_snapset.clone_overlap.rbegin()->second;
    ctx->modified_ranges.intersection_of(newest_overlap);
    // modified_ranges is still in use by the clone
    add_interval_usage(ctx->modified_ranges, ctx->delta_stats);
    newest_overlap.subtract(ctx->modified_ranges);
  }
  
  // prepend transaction to op_t
  t.append(ctx->op_t);
  t.swap(ctx->op_t);

  // update snapset with latest snap context
  ctx->new_snapset.seq = snapc.seq;
  ctx->new_snapset.snaps = snapc.snaps;
  ctx->new_snapset.head_exists = ctx->new_obs.exists;
  dout(20) << "make_writeable " << soid << " done, snapset=" << ctx->new_snapset << dendl;
}


void ReplicatedPG::write_update_size_and_usage(object_stat_sum_t& delta_stats, object_info_t& oi,
					       SnapSet& ss, interval_set<uint64_t>& modified,
					       uint64_t offset, uint64_t length, bool count_bytes)
{
  interval_set<uint64_t> ch;
  if (length)
    ch.insert(offset, length);
  modified.union_of(ch);
  if (length && (offset + length > oi.size)) {
    uint64_t new_size = offset + length;
    delta_stats.num_bytes += new_size - oi.size;
    oi.size = new_size;
  }
  delta_stats.num_wr++;
  if (count_bytes)
    delta_stats.num_wr_kb += SHIFT_ROUND_UP(length, 10);
}

void ReplicatedPG::add_interval_usage(interval_set<uint64_t>& s, object_stat_sum_t& delta_stats)
{
  for (interval_set<uint64_t>::const_iterator p = s.begin(); p != s.end(); ++p) {
    delta_stats.num_bytes += p.get_len();
  }
}

void ReplicatedPG::do_osd_op_effects(OpContext *ctx)
{
  ConnectionRef conn(ctx->op->get_req()->get_connection());
  boost::intrusive_ptr<OSD::Session> session(
    (OSD::Session *)conn->get_priv());
  session->put();  // get_priv() takes a ref, and so does the intrusive_ptr
  entity_name_t entity = ctx->reqid.name;

  dout(15) << "do_osd_op_effects on session " << session.get() << dendl;

  for (list<watch_info_t>::iterator i = ctx->watch_connects.begin();
       i != ctx->watch_connects.end();
       ++i) {
    pair<uint64_t, entity_name_t> watcher(i->cookie, entity);
    dout(15) << "do_osd_op_effects applying watch connect on session "
	     << session.get() << " watcher " << watcher << dendl;
    WatchRef watch;
    if (ctx->obc->watchers.count(watcher)) {
      dout(15) << "do_osd_op_effects found existing watch watcher " << watcher
	       << dendl;
      watch = ctx->obc->watchers[watcher];
    } else {
      dout(15) << "do_osd_op_effects new watcher " << watcher
	       << dendl;
      watch = Watch::makeWatchRef(
	this, osd, ctx->obc, i->timeout_seconds,
	i->cookie, entity, conn->get_peer_addr());
      ctx->obc->watchers.insert(
	make_pair(
	  watcher,
	  watch));
    }
    watch->connect(conn);
  }

  for (list<watch_info_t>::iterator i = ctx->watch_disconnects.begin();
       i != ctx->watch_disconnects.end();
       ++i) {
    pair<uint64_t, entity_name_t> watcher(i->cookie, entity);
    dout(15) << "do_osd_op_effects applying watch disconnect on session "
	     << session.get() << " and watcher " << watcher << dendl;
    if (ctx->obc->watchers.count(watcher)) {
      WatchRef watch = ctx->obc->watchers[watcher];
      dout(10) << "do_osd_op_effects applying disconnect found watcher "
	       << watcher << dendl;
      ctx->obc->watchers.erase(watcher);
      watch->remove();
    } else {
      dout(10) << "do_osd_op_effects failed to find watcher "
	       << watcher << dendl;
    }
  }

  for (list<notify_info_t>::iterator p = ctx->notifies.begin();
       p != ctx->notifies.end();
       ++p) {
    dout(10) << "do_osd_op_effects, notify " << *p << dendl;
    NotifyRef notif(
      Notify::makeNotifyRef(
	conn,
	ctx->obc->watchers.size(),
	p->bl,
	p->timeout,
	p->cookie,
	osd->get_next_id(get_osdmap()->get_epoch()),
	ctx->obc->obs.oi.user_version,
	osd));
    for (map<pair<uint64_t, entity_name_t>, WatchRef>::iterator i =
	   ctx->obc->watchers.begin();
	 i != ctx->obc->watchers.end();
	 ++i) {
      dout(10) << "starting notify on watch " << i->first << dendl;
      i->second->start_notify(notif);
    }
    notif->init();
  }

  for (list<OpContext::NotifyAck>::iterator p = ctx->notify_acks.begin();
       p != ctx->notify_acks.end();
       ++p) {
    dout(10) << "notify_ack " << make_pair(p->watch_cookie, p->notify_id) << dendl;
    for (map<pair<uint64_t, entity_name_t>, WatchRef>::iterator i =
	   ctx->obc->watchers.begin();
	 i != ctx->obc->watchers.end();
	 ++i) {
      if (i->first.second != entity) continue;
      if (p->watch_cookie &&
	  p->watch_cookie.get() != i->first.first) continue;
      dout(10) << "acking notify on watch " << i->first << dendl;
      i->second->notify_ack(p->notify_id);
    }
  }
}

coll_t ReplicatedPG::get_temp_coll(ObjectStore::Transaction *t)
{
  return pgbackend->get_temp_coll(t);
}

hobject_t ReplicatedPG::generate_temp_object()
{
  ostringstream ss;
  ss << "temp_" << info.pgid << "_" << get_role() << "_" << osd->monc->get_global_id() << "_" << (++temp_seq);
  hobject_t hoid(object_t(ss.str()), "", CEPH_NOSNAP, 0, -1, "");
  pgbackend->add_temp_obj(hoid);
  dout(20) << __func__ << " " << hoid << dendl;
  return hoid;
}

int ReplicatedPG::prepare_transaction(OpContext *ctx)
{
  assert(!ctx->ops.empty());
  
  const hobject_t& soid = ctx->obs->oi.soid;

  // we'll need this to log
  eversion_t old_version = ctx->obs->oi.version;

  bool head_existed = ctx->obs->exists;

  // valid snap context?
  if (!ctx->snapc.is_valid()) {
    dout(10) << " invalid snapc " << ctx->snapc << dendl;
    return -EINVAL;
  }

  // prepare the actual mutation
  int result = do_osd_ops(ctx, ctx->ops);
  if (result < 0)
    return result;

  // finish side-effects
  if (result == 0)
    do_osd_op_effects(ctx);

  // read-op?  done?
  if (ctx->op_t.empty() && !ctx->modify) {
    unstable_stats.add(ctx->delta_stats, ctx->obc->obs.oi.category);
    return result;
  }


  // clone, if necessary
  make_writeable(ctx);

  // snapset
  bufferlist bss;
  ::encode(ctx->new_snapset, bss);
  assert(ctx->new_obs.exists == ctx->new_snapset.head_exists);

  if (ctx->new_obs.exists) {
    if (!head_existed) {
      // if we logically recreated the head, remove old _snapdir object
      hobject_t snapoid(soid.oid, soid.get_key(), CEPH_SNAPDIR, soid.hash,
			info.pgid.pool(), soid.get_namespace());

      ctx->snapset_obc = get_object_context(snapoid, false);
      if (ctx->snapset_obc && ctx->snapset_obc->obs.exists) {
	ctx->op_t.remove(coll, snapoid);
	dout(10) << " removing old " << snapoid << dendl;

	ctx->log.push_back(pg_log_entry_t(pg_log_entry_t::DELETE, snapoid, ctx->at_version, old_version,
					  0, osd_reqid_t(), ctx->mtime));
 	ctx->at_version.version++;

	ctx->snapset_obc->obs.exists = false;
      }
    }
  } else if (ctx->new_snapset.clones.size()) {
    // save snapset on _snap
    hobject_t snapoid(soid.oid, soid.get_key(), CEPH_SNAPDIR, soid.hash,
		      info.pgid.pool(), soid.get_namespace());
    dout(10) << " final snapset " << ctx->new_snapset
	     << " in " << snapoid << dendl;
    ctx->log.push_back(pg_log_entry_t(pg_log_entry_t::MODIFY, snapoid, ctx->at_version, old_version,
				      0, osd_reqid_t(), ctx->mtime));

    ctx->snapset_obc = get_object_context(snapoid, true);
    ctx->snapset_obc->obs.exists = true;
    ctx->snapset_obc->obs.oi.version = ctx->at_version;
    ctx->snapset_obc->obs.oi.last_reqid = ctx->reqid;
    ctx->snapset_obc->obs.oi.mtime = ctx->mtime;

    bufferlist bv(sizeof(ctx->new_obs.oi));
    ::encode(ctx->snapset_obc->obs.oi, bv);
    ctx->op_t.touch(coll, snapoid);
    ctx->op_t.setattr(coll, snapoid, OI_ATTR, bv);
    ctx->op_t.setattr(coll, snapoid, SS_ATTR, bss);
    ctx->at_version.version++;
  }

  // finish and log the op.
  if (ctx->user_modify) {
    // update the user_version for any modify ops, except for the watch op
    ctx->user_at_version = MAX(info.last_user_version, ctx->new_obs.oi.user_version) + 1;
    /* In order for new clients and old clients to interoperate properly
     * when exchanging versions, we need to lower bound the user_version
     * (which our new clients pay proper attention to)
     * by the at_version (which is all the old clients can ever see). */
    if (ctx->at_version.version > ctx->user_at_version)
      ctx->user_at_version = ctx->at_version.version;
    ctx->new_obs.oi.user_version = ctx->user_at_version;
  }
  ctx->bytes_written = ctx->op_t.get_encoded_bytes();
 
  if (ctx->new_obs.exists) {
    // on the head object
    ctx->new_obs.oi.version = ctx->at_version;
    ctx->new_obs.oi.prior_version = old_version;
    ctx->new_obs.oi.last_reqid = ctx->reqid;
    if (ctx->mtime != utime_t()) {
      ctx->new_obs.oi.mtime = ctx->mtime;
      dout(10) << " set mtime to " << ctx->new_obs.oi.mtime << dendl;
    } else {
      dout(10) << " mtime unchanged at " << ctx->new_obs.oi.mtime << dendl;
    }

    bufferlist bv(sizeof(ctx->new_obs.oi));
    ::encode(ctx->new_obs.oi, bv);
    ctx->op_t.setattr(coll, soid, OI_ATTR, bv);

    dout(10) << " final snapset " << ctx->new_snapset
	     << " in " << soid << dendl;
    ctx->op_t.setattr(coll, soid, SS_ATTR, bss);   
  }

  // append to log
  int logopcode = pg_log_entry_t::MODIFY;
  if (!ctx->new_obs.exists)
    logopcode = pg_log_entry_t::DELETE;
  ctx->log.push_back(pg_log_entry_t(logopcode, soid, ctx->at_version, old_version,
				ctx->user_at_version, ctx->reqid, ctx->mtime));

  // apply new object state.
  ctx->obc->obs = ctx->new_obs;
  ctx->obc->ssc->snapset = ctx->new_snapset;
  info.stats.stats.add(ctx->delta_stats, ctx->obc->obs.oi.category);

  int backfill_target = get_backfill_target();
  if (backfill_target >= 0) {
    pg_info_t& pinfo = peer_info[backfill_target];
    if (soid <= pinfo.last_backfill)
      pinfo.stats.stats.add(ctx->delta_stats, ctx->obc->obs.oi.category);
    else if (soid <= last_backfill_started)
      pending_backfill_updates[soid].stats.add(ctx->delta_stats, ctx->obc->obs.oi.category);
  }

  if (scrubber.active && scrubber.is_chunky) {
    assert(soid < scrubber.start || soid >= scrubber.end);
    if (soid < scrubber.start)
      scrub_cstat.add(ctx->delta_stats, ctx->obc->obs.oi.category);
  }

  return result;
}

// ========================================================================
// copyfrom

struct C_Copyfrom : public Context {
  ReplicatedPGRef pg;
  hobject_t oid;
  epoch_t last_peering_reset;
  tid_t tid;
  C_Copyfrom(ReplicatedPG *p, hobject_t o, epoch_t lpr)
    : pg(p), oid(o), last_peering_reset(lpr),
      tid(0)
  {}
  void finish(int r) {
    pg->lock();
    if (last_peering_reset == pg->get_last_peering_reset()) {
      pg->process_copy_chunk(oid, tid, r);
    }
    pg->unlock();
  }
};

int ReplicatedPG::fill_in_copy_get(bufferlist::iterator& bp, OSDOp& osd_op,
                                   object_info_t& oi, bool classic)
{
  hobject_t& soid = oi.soid;
  int result = 0;
  object_copy_cursor_t cursor;
  uint64_t out_max;
  try {
    ::decode(cursor, bp);
    ::decode(out_max, bp);
  }
  catch (buffer::error& e) {
    result = -EINVAL;
    return result;
  }

  object_copy_data_t reply_obj;
  // size, mtime
  reply_obj.size = oi.size;
  reply_obj.mtime = oi.mtime;
  reply_obj.category = oi.category;

  // attrs
  map<string,bufferlist>& out_attrs = reply_obj.attrs;
  if (!cursor.attr_complete) {
    result = osd->store->getattrs(coll, soid, out_attrs, true);
    if (result < 0)
      return result;
    cursor.attr_complete = true;
    dout(20) << " got attrs" << dendl;
  }

  int64_t left = out_max - osd_op.outdata.length();

  // data
  bufferlist& bl = reply_obj.data;
  if (left > 0 && !cursor.data_complete) {
    if (cursor.data_offset < oi.size) {
      result = osd->store->read(coll, oi.soid, cursor.data_offset, left, bl);
      if (result < 0)
	return result;
      assert(result <= left);
      left -= result;
      cursor.data_offset += result;
    }
    if (cursor.data_offset == oi.size) {
      cursor.data_complete = true;
      dout(20) << " got data" << dendl;
    }
  }

  // omap
  std::map<std::string,bufferlist>& out_omap = reply_obj.omap;
  if (left > 0 && !cursor.omap_complete) {
    ObjectMap::ObjectMapIterator iter = osd->store->get_omap_iterator(coll, oi.soid);
    assert(iter);
    if (iter->valid()) {
      iter->upper_bound(cursor.omap_offset);
      for (; left > 0 && iter->valid(); iter->next()) {
	out_omap.insert(make_pair(iter->key(), iter->value()));
	left -= iter->key().length() + 4 + iter->value().length() + 4;
      }
    }
    if (iter->valid()) {
      cursor.omap_offset = iter->key();
    } else {
      cursor.omap_complete = true;
      dout(20) << " got omap" << dendl;
    }
  }

  dout(20) << " cursor.is_complete=" << cursor.is_complete()
		     << " " << out_attrs.size() << " attrs"
		     << " " << bl.length() << " bytes"
		     << " " << out_omap.size() << " keys"
		     << dendl;
  reply_obj.cursor = cursor;
  if (classic) {
    reply_obj.encode_classic(osd_op.outdata);
  } else {
    ::encode(reply_obj, osd_op.outdata);
  }
  result = 0;
  return result;
}

void ReplicatedPG::start_copy(CopyCallback *cb, ObjectContextRef obc,
			     hobject_t src, object_locator_t oloc, version_t version,
			     const hobject_t& temp_dest_oid)
{
  const hobject_t& dest = obc->obs.oi.soid;
  dout(10) << __func__ << " " << dest
	   << " from " << src << " " << oloc << " v" << version
	   << dendl;

  // cancel a previous in-progress copy?
  if (copy_ops.count(dest)) {
    // FIXME: if the src etc match, we could avoid restarting from the
    // beginning.
    CopyOpRef cop = copy_ops[dest];
    cancel_copy(cop, false);
  }

  CopyOpRef cop(new CopyOp(cb, obc, src, oloc, version, temp_dest_oid));
  copy_ops[dest] = cop;
  ++obc->copyfrom_readside;

  _copy_some(obc, cop);
}

void ReplicatedPG::_copy_some(ObjectContextRef obc, CopyOpRef cop)
{
  dout(10) << __func__ << " " << obc << " " << cop << dendl;
  ObjectOperation op;
  if (cop->user_version) {
    op.assert_version(cop->user_version);
  } else {
    // we should learn the version after the first chunk, if we didn't know
    // it already!
    assert(cop->cursor.is_initial());
  }
  op.copy_get(&cop->cursor, cct->_conf->osd_copyfrom_max_chunk,
	      &cop->size, &cop->mtime, &cop->category,
	      &cop->attrs, &cop->data, &cop->omap,
	      &cop->rval);

  C_Copyfrom *fin = new C_Copyfrom(this, obc->obs.oi.soid,
				   get_last_peering_reset());
  osd->objecter_lock.Lock();
  tid_t tid = osd->objecter->read(cop->src.oid, cop->oloc, op,
				  cop->src.snap, NULL, 0,
				  new C_OnFinisher(fin,
						   &osd->objecter_finisher),
				  // discover the object version if we don't know it yet
				  cop->user_version ? NULL : &cop->user_version);
  fin->tid = tid;
  cop->objecter_tid = tid;
  osd->objecter_lock.Unlock();
}

void ReplicatedPG::process_copy_chunk(hobject_t oid, tid_t tid, int r)
{
  dout(10) << __func__ << " tid " << tid << " " << cpp_strerror(r) << dendl;
  map<hobject_t,CopyOpRef>::iterator p = copy_ops.find(oid);
  if (p == copy_ops.end()) {
    dout(10) << __func__ << " no copy_op found" << dendl;
    return;
  }
  CopyOpRef cop = p->second;
  if (tid != cop->objecter_tid) {
    dout(10) << __func__ << " tid " << tid << " != cop " << cop
	     << " tid " << cop->objecter_tid << dendl;
    return;
  }
  cop->objecter_tid = 0;
  ObjectContextRef& cobc = cop->obc;

  CopyResults results;
  if (r >= 0) {
    assert(cop->rval >= 0);

    if (!cop->cursor.is_complete()) {
      // write out what we have so far
      ObjectContextRef tempobc = get_object_context(cop->temp_oid, true);
      RepGather *repop = simple_repop_create(tempobc);
      if (cop->temp_cursor.is_initial()) {
	cop->temp_coll = get_temp_coll(&repop->ctx->local_t);
	repop->ctx->new_temp_oid = cop->temp_oid;
      }
      _write_copy_chunk(cop, &repop->ctx->op_t);
      simple_repop_submit(repop);

      dout(10) << __func__ << " fetching more" << dendl;
      _copy_some(cobc, cop);
      return;
    }
    _build_finish_copy_transaction(cop, results.get<3>());
    results.get<1>() = cop->temp_cursor.data_offset;
  }

  dout(20) << __func__ << " complete; committing" << dendl;
  results.get<0>() = r;
  results.get<4>() = false;
  cop->cb->complete(results);

  copy_ops.erase(cobc->obs.oi.soid);
  --cobc->copyfrom_readside;
  kick_object_context_blocked(cobc);
}

void ReplicatedPG::_write_copy_chunk(CopyOpRef cop, ObjectStore::Transaction *t)
{
  dout(20) << __func__ << " " << cop
	   << " " << cop->attrs.size() << " attrs"
	   << " " << cop->data.length() << " bytes"
	   << " " << cop->omap.size() << " keys"
	   << dendl;
  if (!cop->temp_cursor.attr_complete) {
    t->touch(cop->temp_coll, cop->temp_oid);
    for (map<string,bufferlist>::iterator p = cop->attrs.begin(); p != cop->attrs.end(); ++p)
      t->setattr(cop->temp_coll, cop->temp_oid, string("_") + p->first, p->second);
    cop->attrs.clear();
  }
  if (!cop->temp_cursor.data_complete) {
    t->write(cop->temp_coll, cop->temp_oid, cop->temp_cursor.data_offset, cop->data.length(), cop->data);
    cop->data.clear();
  }
  if (!cop->temp_cursor.omap_complete) {
    t->omap_setkeys(cop->temp_coll, cop->temp_oid, cop->omap);
    cop->omap.clear();
  }
  cop->temp_cursor = cop->cursor;
}

void ReplicatedPG::_build_finish_copy_transaction(CopyOpRef cop,
                                                  ObjectStore::Transaction& t)
{
  ObjectState& obs = cop->obc->obs;

  if (obs.exists) {
    t.remove(coll, obs.oi.soid);
  }

  if (cop->temp_cursor.is_initial()) {
    // write directly to final object
    cop->temp_coll = coll;
    cop->temp_oid = obs.oi.soid;
    _write_copy_chunk(cop, &t);
  } else {
    // finish writing to temp object, then move into place
    _write_copy_chunk(cop, &t);
    t.collection_move_rename(cop->temp_coll, cop->temp_oid, coll, obs.oi.soid);
    pgbackend->clear_temp_obj(cop->temp_oid);
  }
}

int ReplicatedPG::finish_copyfrom(OpContext *ctx)
{
  dout(20) << "finish_copyfrom on " << ctx->obs->oi.soid << dendl;
  ObjectState& obs = ctx->new_obs;
  CopyFromCallback *cb = static_cast<CopyFromCallback*>(ctx->copy_cb);

  if (!ctx->obs->exists) {
    ctx->delta_stats.num_objects++;
    obs.exists = true;
  }
  if (cb->is_temp_obj_used()) {
    ctx->discard_temp_oid = cb->temp_obj;
  }
  ctx->op_t.swap(cb->results.get<3>());
  ctx->op_t.append(cb->results.get<3>());

  interval_set<uint64_t> ch;
  if (obs.oi.size > 0)
    ch.insert(0, obs.oi.size);
  ctx->modified_ranges.union_of(ch);

  if (cb->get_data_size() != obs.oi.size) {
    ctx->delta_stats.num_bytes -= obs.oi.size;
    obs.oi.size = cb->get_data_size();
    ctx->delta_stats.num_bytes += obs.oi.size;
  }
  ctx->delta_stats.num_wr++;
  ctx->delta_stats.num_wr_kb += SHIFT_ROUND_UP(obs.oi.size, 10);

  return 0;
}

void ReplicatedPG::cancel_copy(CopyOpRef cop, bool requeue)
{
  dout(10) << __func__ << " " << cop->obc->obs.oi.soid
	   << " from " << cop->src << " " << cop->oloc << " v" << cop->user_version
	   << dendl;

  // cancel objecter op, if we can
  if (cop->objecter_tid) {
    Mutex::Locker l(osd->objecter_lock);
    osd->objecter->op_cancel(cop->objecter_tid);
  }

  copy_ops.erase(cop->obc->obs.oi.soid);
  --cop->obc->copyfrom_readside;

  kick_object_context_blocked(cop->obc);
  bool temp_obj_created = !cop->cursor.is_initial();
  CopyResults result(-ECANCELED, 0, temp_obj_created,
                     ObjectStore::Transaction(), requeue);
  cop->cb->complete(result);
}

void ReplicatedPG::cancel_copy_ops(bool requeue)
{
  dout(10) << __func__ << dendl;
  map<hobject_t,CopyOpRef>::iterator p = copy_ops.begin();
  while (p != copy_ops.end()) {
    // requeue this op? can I queue up all of them?
    cancel_copy((p++)->second, requeue);
  }
}


// ========================================================================
// rep op gather

class C_OSD_OpApplied : public Context {
public:
  ReplicatedPGRef pg;
  ReplicatedPG::RepGather *repop;

  C_OSD_OpApplied(ReplicatedPG *p, ReplicatedPG::RepGather *rg) :
    pg(p), repop(rg) {
    repop->get();
  }
  void finish(int r) {
    pg->op_applied(repop);
  }
};

class C_OSD_OpCommit : public Context {
public:
  ReplicatedPGRef pg;
  ReplicatedPG::RepGather *repop;

  C_OSD_OpCommit(ReplicatedPG *p, ReplicatedPG::RepGather *rg) :
    pg(p), repop(rg) {
    repop->get();
  }
  void finish(int r) {
    pg->op_commit(repop);
  }
};

void ReplicatedPG::apply_repop(RepGather *repop)
{
  dout(10) << "apply_repop  applying update on " << *repop << dendl;
  assert(!repop->applying);
  assert(!repop->applied);

  repop->applying = true;

  repop->tls.push_back(&repop->ctx->local_t);
  repop->tls.push_back(&repop->ctx->op_t);

  repop->obc->ondisk_write_lock();
  if (repop->ctx->clone_obc)
    repop->ctx->clone_obc->ondisk_write_lock();

  bool unlock_snapset_obc = false;
  if (repop->ctx->snapset_obc && repop->ctx->snapset_obc->obs.oi.soid !=
      repop->obc->obs.oi.soid) {
    repop->ctx->snapset_obc->ondisk_write_lock();
    unlock_snapset_obc = true;
  }

  Context *oncommit = new C_OSD_OpCommit(this, repop);
  Context *onapplied = new C_OSD_OpApplied(this, repop);
  Context *onapplied_sync = new C_OSD_OndiskWriteUnlock(
    repop->obc,
    repop->ctx->clone_obc,
    unlock_snapset_obc ? repop->ctx->snapset_obc : ObjectContextRef());
  int r = osd->store->queue_transactions(osr.get(), repop->tls, onapplied, oncommit, onapplied_sync, repop->ctx->op);
  if (r) {
    derr << "apply_repop  queue_transactions returned " << r << " on " << *repop << dendl;
    assert(0);
  }
}

void ReplicatedPG::op_applied(RepGather *repop)
{
  lock();
  dout(10) << "op_applied " << *repop << dendl;
  if (repop->ctx->op)
    repop->ctx->op->mark_event("op_applied");
  
  repop->applying = false;
  repop->applied = true;

  // (logical) local ack.
  int whoami = osd->get_nodeid();

  if (!repop->aborted) {
    assert(repop->waitfor_ack.count(whoami) ||
	   repop->waitfor_disk.count(whoami) == 0);  // commit before ondisk
    repop->waitfor_ack.erase(whoami);

    if (repop->v != eversion_t()) {
      assert(info.last_update >= repop->v);
      assert(last_update_applied < repop->v);
      last_update_applied = repop->v;
    }

    // chunky scrub
    if (scrubber.active && scrubber.is_chunky) {
      if (last_update_applied == scrubber.subset_last_update) {
        osd->scrub_wq.queue(this);
      }

    // classic scrub
    } else if (last_update_applied == info.last_update && scrubber.block_writes) {
      dout(10) << "requeueing scrub for cleanup" << dendl;
      scrubber.finalizing = true;
      scrub_gather_replica_maps();
      ++scrubber.waiting_on;
      scrubber.waiting_on_whom.insert(osd->whoami);
      osd->scrub_wq.queue(this);
    }
  }

  if (!repop->aborted)
    eval_repop(repop);

  repop->put();
  unlock();
}

void ReplicatedPG::op_commit(RepGather *repop)
{
  lock();
  if (repop->ctx->op)
    repop->ctx->op->mark_event("op_commit");

  if (repop->aborted) {
    dout(10) << "op_commit " << *repop << " -- aborted" << dendl;
  } else if (repop->waitfor_disk.count(osd->get_nodeid()) == 0) {
    dout(10) << "op_commit " << *repop << " -- already marked ondisk" << dendl;
  } else {
    dout(10) << "op_commit " << *repop << dendl;
    int whoami = osd->get_nodeid();

    repop->waitfor_disk.erase(whoami);

    // remove from ack waitfor list too.  sub_op_modify_commit()
    // behaves the same in that the COMMIT implies and ACK and there
    // is no separate reply sent.
    repop->waitfor_ack.erase(whoami);
    
    if (repop->v != eversion_t()) {
      last_update_ondisk = repop->v;
      last_complete_ondisk = repop->pg_local_last_complete;
    }
    eval_repop(repop);
  }

  repop->put();
  unlock();
}



void ReplicatedPG::eval_repop(RepGather *repop)
{
  MOSDOp *m = NULL;
  if (repop->ctx->op)
    m = static_cast<MOSDOp *>(repop->ctx->op->get_req());

  if (m)
    dout(10) << "eval_repop " << *repop
	     << " wants=" << (m->wants_ack() ? "a":"") << (m->wants_ondisk() ? "d":"")
	     << (repop->done() ? " DONE" : "")
	     << dendl;
  else
    dout(10) << "eval_repop " << *repop << " (no op)"
	     << (repop->done() ? " DONE" : "")
	     << dendl;

  if (repop->done())
    return;

  // apply?
  if (!repop->applied && !repop->applying)
    apply_repop(repop);
  
  if (m) {

    // an 'ondisk' reply implies 'ack'. so, prefer to send just one
    // ondisk instead of ack followed by ondisk.

    // ondisk?
    if (repop->waitfor_disk.empty()) {

      release_op_ctx_locks(repop->ctx);

      log_op_stats(repop->ctx);
      publish_stats_to_osd();

      // send dup commits, in order
      if (waiting_for_ondisk.count(repop->v)) {
	assert(waiting_for_ondisk.begin()->first == repop->v);
	for (list<OpRequestRef>::iterator i = waiting_for_ondisk[repop->v].begin();
	     i != waiting_for_ondisk[repop->v].end();
	     ++i) {
	  osd->reply_op_error(*i, 0, repop->ctx->at_version,
			      repop->ctx->user_at_version);
	}
	waiting_for_ondisk.erase(repop->v);
      }

      // clear out acks, we sent the commits above
      if (waiting_for_ack.count(repop->v)) {
	assert(waiting_for_ack.begin()->first == repop->v);
	waiting_for_ack.erase(repop->v);
      }

      if (m->wants_ondisk() && !repop->sent_disk) {
	// send commit.
	MOSDOpReply *reply = repop->ctx->reply;
	if (reply)
	  repop->ctx->reply = NULL;
	else {
	  reply = new MOSDOpReply(m, 0, get_osdmap()->get_epoch(), 0);
	  reply->set_reply_versions(repop->ctx->at_version,
	                            repop->ctx->user_at_version);
	}
	reply->add_flags(CEPH_OSD_FLAG_ACK | CEPH_OSD_FLAG_ONDISK);
	dout(10) << " sending commit on " << *repop << " " << reply << dendl;
	assert(entity_name_t::TYPE_OSD != m->get_connection()->peer_type);
	osd->send_message_osd_client(reply, m->get_connection());
	repop->sent_disk = true;
	repop->ctx->op->mark_commit_sent();
      }
    }

    // applied?
    if (repop->waitfor_ack.empty()) {

      // send dup acks, in order
      if (waiting_for_ack.count(repop->v)) {
	assert(waiting_for_ack.begin()->first == repop->v);
	for (list<OpRequestRef>::iterator i = waiting_for_ack[repop->v].begin();
	     i != waiting_for_ack[repop->v].end();
	     ++i) {
	  MOSDOp *m = (MOSDOp*)(*i)->get_req();
	  MOSDOpReply *reply = new MOSDOpReply(m, 0, get_osdmap()->get_epoch(), 0);
	  reply->set_reply_versions(repop->ctx->at_version,
	                            repop->ctx->user_at_version);
	  reply->add_flags(CEPH_OSD_FLAG_ACK);
	  osd->send_message_osd_client(reply, m->get_connection());
	}
	waiting_for_ack.erase(repop->v);
      }

      if (m->wants_ack() && !repop->sent_ack && !repop->sent_disk) {
	// send ack
	MOSDOpReply *reply = repop->ctx->reply;
	if (reply)
	  repop->ctx->reply = NULL;
	else {
	  reply = new MOSDOpReply(m, 0, get_osdmap()->get_epoch(), 0);
	  reply->set_reply_versions(repop->ctx->at_version,
	                            repop->ctx->user_at_version);
	}
	reply->add_flags(CEPH_OSD_FLAG_ACK);
	dout(10) << " sending ack on " << *repop << " " << reply << dendl;
        assert(entity_name_t::TYPE_OSD != m->get_connection()->peer_type);
	osd->send_message_osd_client(reply, m->get_connection());
	repop->sent_ack = true;
      }

      // note the write is now readable (for rlatency calc).  note
      // that this will only be defined if the write is readable
      // _prior_ to being committed; it will not get set with
      // writeahead journaling, for instance.
      if (repop->ctx->readable_stamp == utime_t())
	repop->ctx->readable_stamp = ceph_clock_now(cct);
    }
  }

  // done.
  if (repop->waitfor_ack.empty() && repop->waitfor_disk.empty() &&
      repop->applied) {
    repop->mark_done();

    calc_min_last_complete_ondisk();

    // kick snap_trimmer if necessary
    if (repop->queue_snap_trimmer) {
      queue_snap_trim();
    }

    dout(10) << " removing " << *repop << dendl;
    assert(!repop_queue.empty());
    dout(20) << "   q front is " << *repop_queue.front() << dendl; 
    if (repop_queue.front() != repop) {
      dout(0) << " removing " << *repop << dendl;
      dout(0) << "   q front is " << *repop_queue.front() << dendl; 
      assert(repop_queue.front() == repop);
    }
    repop_queue.pop_front();
    remove_repop(repop);
  }
}

void ReplicatedPG::issue_repop(RepGather *repop, utime_t now)
{
  OpContext *ctx = repop->ctx;
  const hobject_t& soid = ctx->obs->oi.soid;

  dout(7) << "issue_repop rep_tid " << repop->rep_tid
          << " o " << soid
          << dendl;

  repop->v = ctx->at_version;

  // add myself to gather set
  repop->waitfor_ack.insert(acting[0]);
  repop->waitfor_disk.insert(acting[0]);

  int acks_wanted = CEPH_OSD_FLAG_ACK | CEPH_OSD_FLAG_ONDISK;

  assert(actingbackfill.size() > 0);
  if (ctx->op && actingbackfill.size() > 1) {
    ostringstream ss;
    ss << "waiting for subops from " << vector<int>(actingbackfill.begin() + 1, actingbackfill.end());
    ctx->op->mark_sub_op_sent(ss.str());
  }
  for (unsigned i=1; i<actingbackfill.size(); i++) {
    int peer = actingbackfill[i];
    pg_info_t &pinfo = peer_info[peer];

    repop->waitfor_ack.insert(peer);
    repop->waitfor_disk.insert(peer);

    // forward the write/update/whatever
    MOSDSubOp *wr = new MOSDSubOp(repop->ctx->reqid, info.pgid, soid,
				  false, acks_wanted,
				  get_osdmap()->get_epoch(),
				  repop->rep_tid, repop->ctx->at_version);
    if (ctx->op &&
	((static_cast<MOSDOp *>(ctx->op->get_req()))->get_flags() & CEPH_OSD_FLAG_PARALLELEXEC)) {
      // replicate original op for parallel execution on replica
      assert(0 == "broken implementation, do not use");
    }

    int backfill_target = get_backfill_target();
    // ship resulting transaction, log entries, and pg_stats
    if (peer == backfill_target && soid > last_backfill_started &&
        // only skip normal (not temp pool=-1) objects
	soid.pool == (int64_t)info.pgid.pool()) {
      dout(10) << "issue_repop shipping empty opt to osd." << peer
	       <<", object beyond last_backfill_started"
	       << last_backfill_started << ", last_backfill is "
	       << pinfo.last_backfill << dendl;
      ObjectStore::Transaction t;
      ::encode(t, wr->get_data());
    } else {
      ::encode(repop->ctx->op_t, wr->get_data());
    }

    ::encode(repop->ctx->log, wr->logbl);

    if (backfill_target >= 0 && backfill_target == peer)
      wr->pg_stats = pinfo.stats;  // reflects backfill progress
    else
      wr->pg_stats = info.stats;
    
    wr->pg_trim_to = pg_trim_to;

    wr->new_temp_oid = repop->ctx->new_temp_oid;
    wr->discard_temp_oid = repop->ctx->discard_temp_oid;

    osd->send_message_osd_cluster(peer, wr, get_osdmap()->get_epoch());

    // keep peer_info up to date
    if (pinfo.last_complete == pinfo.last_update)
      pinfo.last_update = ctx->at_version;
    pinfo.last_update = ctx->at_version;
  }
}

ReplicatedPG::RepGather *ReplicatedPG::new_repop(OpContext *ctx, ObjectContextRef obc,
						 tid_t rep_tid)
{
  if (ctx->op)
    dout(10) << "new_repop rep_tid " << rep_tid << " on " << *ctx->op->get_req() << dendl;
  else
    dout(10) << "new_repop rep_tid " << rep_tid << " (no op)" << dendl;

  RepGather *repop = new RepGather(ctx, obc, rep_tid, info.last_complete);

  repop->start = ceph_clock_now(cct);

  repop_queue.push_back(&repop->queue_item);
  repop_map[repop->rep_tid] = repop;
  repop->get();

  osd->logger->set(l_osd_op_wip, repop_map.size());

  return repop;
}
 
void ReplicatedPG::remove_repop(RepGather *repop)
{
  release_op_ctx_locks(repop->ctx);
  repop_map.erase(repop->rep_tid);
  repop->put();

  osd->logger->set(l_osd_op_wip, repop_map.size());
}

void ReplicatedPG::repop_ack(RepGather *repop, int result, int ack_type,
			     int fromosd, eversion_t peer_lcod)
{
  MOSDOp *m = NULL;

  if (repop->ctx->op)
    m = static_cast<MOSDOp *>(repop->ctx->op->get_req());

  if (m)
    dout(7) << "repop_ack rep_tid " << repop->rep_tid << " op " << *m
	    << " result " << result
	    << " ack_type " << ack_type
	    << " from osd." << fromosd
	    << dendl;
  else
    dout(7) << "repop_ack rep_tid " << repop->rep_tid << " (no op) "
	    << " result " << result
	    << " ack_type " << ack_type
	    << " from osd." << fromosd
	    << dendl;
  
  if (ack_type & CEPH_OSD_FLAG_ONDISK) {
    if (repop->ctx->op)
      repop->ctx->op->mark_event("sub_op_commit_rec");
    // disk
    if (repop->waitfor_disk.count(fromosd)) {
      repop->waitfor_disk.erase(fromosd);
      //repop->waitfor_nvram.erase(fromosd);
      repop->waitfor_ack.erase(fromosd);
      peer_last_complete_ondisk[fromosd] = peer_lcod;
    }
/*} else if (ack_type & CEPH_OSD_FLAG_ONNVRAM) {
    // nvram
    repop->waitfor_nvram.erase(fromosd);
    repop->waitfor_ack.erase(fromosd);*/
  } else {
    // ack
    if (repop->ctx->op)
      repop->ctx->op->mark_event("sub_op_applied_rec");
    repop->waitfor_ack.erase(fromosd);
  }

  if (!repop->aborted)
    eval_repop(repop);
}


ReplicatedPG::RepGather *ReplicatedPG::simple_repop_create(ObjectContextRef obc)
{
  dout(20) << __func__ << " " << obc->obs.oi.soid << dendl;
  vector<OSDOp> ops;
  tid_t rep_tid = osd->get_tid();
  osd_reqid_t reqid(osd->get_cluster_msgr_name(), 0, rep_tid);
  OpContext *ctx = new OpContext(OpRequestRef(), reqid, ops,
				 &obc->obs, obc->ssc, this);
  ctx->mtime = ceph_clock_now(g_ceph_context);
  RepGather *repop = new_repop(ctx, obc, rep_tid);
  return repop;
}

void ReplicatedPG::simple_repop_submit(RepGather *repop)
{
  dout(20) << __func__ << " " << repop << dendl;
  if (!repop->ctx->log.empty())
    append_log(repop->ctx->log, eversion_t(), repop->ctx->local_t);
  issue_repop(repop, repop->ctx->mtime);
  eval_repop(repop);
  repop->put();
}





// -------------------------------------------------------

void ReplicatedPG::get_watchers(list<obj_watch_item_t> &pg_watchers)
{
  pair<hobject_t, ObjectContextRef> i;
  while (object_contexts.get_next(i.first, &i)) {
    ObjectContextRef obc(i.second);
    get_obc_watchers(obc, pg_watchers);
  }
}

void ReplicatedPG::get_obc_watchers(ObjectContextRef obc, list<obj_watch_item_t> &pg_watchers)
{
  for (map<pair<uint64_t, entity_name_t>, WatchRef>::iterator j =
	 obc->watchers.begin();
	j != obc->watchers.end();
	++j) {
    obj_watch_item_t owi;

    owi.obj = obc->obs.oi.soid;
    owi.wi.addr = j->second->get_peer_addr();
    owi.wi.name = j->second->get_entity();
    owi.wi.cookie = j->second->get_cookie();
    owi.wi.timeout_seconds = j->second->get_timeout();

    dout(30) << "watch: Found oid=" << owi.obj << " addr=" << owi.wi.addr
      << " name=" << owi.wi.name << " cookie=" << owi.wi.cookie << dendl;

    pg_watchers.push_back(owi);
  }
}

void ReplicatedPG::check_blacklisted_watchers()
{
  dout(20) << "ReplicatedPG::check_blacklisted_watchers for pg " << get_pgid() << dendl;
  pair<hobject_t, ObjectContextRef> i;
  while (object_contexts.get_next(i.first, &i))
    check_blacklisted_obc_watchers(i.second);
}

void ReplicatedPG::check_blacklisted_obc_watchers(ObjectContextRef obc)
{
  dout(20) << "ReplicatedPG::check_blacklisted_obc_watchers for obc " << obc->obs.oi.soid << dendl;
  for (map<pair<uint64_t, entity_name_t>, WatchRef>::iterator k =
	 obc->watchers.begin();
	k != obc->watchers.end();
	) {
    //Advance iterator now so handle_watch_timeout() can erase element
    map<pair<uint64_t, entity_name_t>, WatchRef>::iterator j = k++;
    dout(30) << "watch: Found " << j->second->get_entity() << " cookie " << j->second->get_cookie() << dendl;
    entity_addr_t ea = j->second->get_peer_addr();
    dout(30) << "watch: Check entity_addr_t " << ea << dendl;
    if (get_osdmap()->is_blacklisted(ea)) {
      dout(10) << "watch: Found blacklisted watcher for " << ea << dendl;
      assert(j->second->get_pg() == this);
      handle_watch_timeout(j->second);
    }
  }
}

void ReplicatedPG::populate_obc_watchers(ObjectContextRef obc)
{
  assert(is_active());
  assert((recovering.count(obc->obs.oi.soid) ||
	  !is_missing_object(obc->obs.oi.soid)) ||
	 (pg_log.get_log().objects.count(obc->obs.oi.soid) && // or this is a revert... see recover_primary()
	  pg_log.get_log().objects.find(obc->obs.oi.soid)->second->op ==
	    pg_log_entry_t::LOST_REVERT &&
	  pg_log.get_log().objects.find(obc->obs.oi.soid)->second->reverting_to ==
	    obc->obs.oi.version));

  dout(10) << "populate_obc_watchers " << obc->obs.oi.soid << dendl;
  assert(obc->watchers.empty());
  // populate unconnected_watchers
  for (map<pair<uint64_t, entity_name_t>, watch_info_t>::iterator p =
	obc->obs.oi.watchers.begin();
       p != obc->obs.oi.watchers.end();
       ++p) {
    utime_t expire = info.stats.last_became_active;
    expire += p->second.timeout_seconds;
    dout(10) << "  unconnected watcher " << p->first << " will expire " << expire << dendl;
    WatchRef watch(
      Watch::makeWatchRef(
	this, osd, obc, p->second.timeout_seconds, p->first.first,
	p->first.second, p->second.addr));
    watch->disconnect();
    obc->watchers.insert(
      make_pair(
	make_pair(p->first.first, p->first.second),
	watch));
  }
  // Look for watchers from blacklisted clients and drop
  check_blacklisted_obc_watchers(obc);
}

void ReplicatedPG::handle_watch_timeout(WatchRef watch)
{
  ObjectContextRef obc = watch->get_obc(); // handle_watch_timeout owns this ref
  dout(10) << "handle_watch_timeout obc " << obc << dendl;

  if (is_degraded_object(obc->obs.oi.soid)) {
    callbacks_for_degraded_object[obc->obs.oi.soid].push_back(
      watch->get_delayed_cb()
      );
    dout(10) << "handle_watch_timeout waiting for degraded on obj "
	     << obc->obs.oi.soid
	     << dendl;
    return;
  }

  if (scrubber.write_blocked_by_scrub(obc->obs.oi.soid)) {
    dout(10) << "handle_watch_timeout waiting for scrub on obj "
	     << obc->obs.oi.soid
	     << dendl;
    scrubber.add_callback(
      watch->get_delayed_cb() // This callback!
      );
    return;
  }

  obc->watchers.erase(make_pair(watch->get_cookie(), watch->get_entity()));
  obc->obs.oi.watchers.erase(make_pair(watch->get_cookie(), watch->get_entity()));
  watch->remove();

  vector<OSDOp> ops;
  tid_t rep_tid = osd->get_tid();
  osd_reqid_t reqid(osd->get_cluster_msgr_name(), 0, rep_tid);
  OpContext *ctx = new OpContext(OpRequestRef(), reqid, ops,
				 &obc->obs, obc->ssc, this);
  ctx->mtime = ceph_clock_now(cct);
  ctx->at_version = get_next_version();

  entity_inst_t nobody;

  RepGather *repop = new_repop(ctx, obc, rep_tid);

  ObjectStore::Transaction *t = &ctx->op_t;

  ctx->log.push_back(pg_log_entry_t(pg_log_entry_t::MODIFY, obc->obs.oi.soid,
				    ctx->at_version,
				    obc->obs.oi.version,
				    0,
				    osd_reqid_t(), ctx->mtime));

  obc->obs.oi.prior_version = repop->obc->obs.oi.version;
  obc->obs.oi.version = ctx->at_version;
  bufferlist bl;
  ::encode(obc->obs.oi, bl);
  t->setattr(coll, obc->obs.oi.soid, OI_ATTR, bl);

  append_log(repop->ctx->log, eversion_t(), repop->ctx->local_t);

  // obc ref swallowed by repop!
  issue_repop(repop, repop->ctx->mtime);
  eval_repop(repop);
  repop->put();
}

ObjectContextRef ReplicatedPG::create_object_context(const object_info_t& oi,
						     SnapSetContext *ssc)
{
  ObjectContextRef obc(object_contexts.lookup_or_create(oi.soid));
  assert(obc->destructor_callback == NULL);
  obc->destructor_callback = new C_PG_ObjectContext(this, obc.get());  
  obc->obs.oi = oi;
  obc->obs.exists = false;
  obc->ssc = ssc;
  if (ssc)
    register_snapset_context(ssc);
  dout(10) << "create_object_context " << (void*)obc.get() << " " << oi.soid << " " << dendl;
  populate_obc_watchers(obc);
  return obc;
}

ObjectContextRef ReplicatedPG::get_object_context(const hobject_t& soid,
						  bool can_create,
						  map<string, bufferptr> *attrs)
{
  assert(
    attrs || !pg_log.get_missing().is_missing(soid) ||
    // or this is a revert... see recover_primary()
    (pg_log.get_log().objects.count(soid) &&
      pg_log.get_log().objects.find(soid)->second->op ==
      pg_log_entry_t::LOST_REVERT));
  ObjectContextRef obc = object_contexts.lookup(soid);
  if (obc) {
    dout(10) << "get_object_context " << obc << " " << soid << dendl;
  } else {
    // check disk
    bufferlist bv;
    if (attrs) {
      assert(attrs->count(OI_ATTR));
      bv.push_back(attrs->find(OI_ATTR)->second);
    } else {
      int r = pgbackend->objects_get_attr(soid, OI_ATTR, &bv);
      if (r < 0) {
	if (!can_create)
	  return ObjectContextRef();   // -ENOENT!

	// new object.
	object_info_t oi(soid);
	SnapSetContext *ssc = get_snapset_context(
	  soid.oid, soid.get_key(), soid.hash, true, soid.get_namespace(),
	  soid.has_snapset() ? attrs : 0);
	return create_object_context(oi, ssc);
      }
    }

    object_info_t oi(bv);

    assert(oi.soid.pool == (int64_t)info.pgid.pool());

    obc = object_contexts.lookup_or_create(oi.soid);
    obc->destructor_callback = new C_PG_ObjectContext(this, obc.get());
    obc->obs.oi = oi;
    obc->obs.exists = true;

    obc->ssc = get_snapset_context(
      soid.oid, soid.get_key(), soid.hash,
      true, soid.get_namespace(),
      soid.has_snapset() ? attrs : 0);
    register_snapset_context(obc->ssc);

    populate_obc_watchers(obc);
    dout(10) << "get_object_context " << obc << " " << soid << " 0 -> 1 read " << obc->obs.oi << dendl;
  }
  return obc;
}

void ReplicatedPG::context_registry_on_change()
{
  pair<hobject_t, ObjectContextRef> i;
  while (object_contexts.get_next(i.first, &i)) {
    ObjectContextRef obc(i.second);
    if (obc) {
      for (map<pair<uint64_t, entity_name_t>, WatchRef>::iterator j =
	     obc->watchers.begin();
	   j != obc->watchers.end();
	   obc->watchers.erase(j++)) {
	j->second->discard();
      }
    }
  }
}


int ReplicatedPG::find_object_context(const hobject_t& oid,
				      ObjectContextRef *pobc,
				      bool can_create,
				      snapid_t *psnapid)
{
  hobject_t head(oid.oid, oid.get_key(), CEPH_NOSNAP, oid.hash,
		 info.pgid.pool(), oid.get_namespace());
  hobject_t snapdir(oid.oid, oid.get_key(), CEPH_SNAPDIR, oid.hash,
		    info.pgid.pool(), oid.get_namespace());

  // want the snapdir?
  if (oid.snap == CEPH_SNAPDIR) {
    // return head or snapdir, whichever exists.
    ObjectContextRef obc = get_object_context(head, can_create);
    if (obc && !obc->obs.exists) {
      // ignore it if the obc exists but the object doesn't
      obc = ObjectContextRef();
    }
    if (!obc) {
      obc = get_object_context(snapdir, can_create);
    }
    if (!obc)
      return -ENOENT;
    dout(10) << "find_object_context " << oid << " @" << oid.snap << dendl;
    *pobc = obc;

    // always populate ssc for SNAPDIR...
    if (!obc->ssc)
      obc->ssc = get_snapset_context(oid.oid, oid.get_key(), oid.hash, true, oid.get_namespace());
    return 0;
  }

  // want the head?
  if (oid.snap == CEPH_NOSNAP) {
    ObjectContextRef obc = get_object_context(head, can_create);
    if (!obc)
      return -ENOENT;
    dout(10) << "find_object_context " << oid << " @" << oid.snap << dendl;
    *pobc = obc;

    if (can_create && !obc->ssc)
      obc->ssc = get_snapset_context(oid.oid, oid.get_key(), oid.hash, true, oid.get_namespace());

    return 0;
  }

  // we want a snap
  SnapSetContext *ssc = get_snapset_context(oid.oid, oid.get_key(), oid.hash, can_create, oid.get_namespace());
  if (!ssc)
    return -ENOENT;

  dout(10) << "find_object_context " << oid << " @" << oid.snap
	   << " snapset " << ssc->snapset << dendl;
 
  // head?
  if (oid.snap > ssc->snapset.seq) {
    if (ssc->snapset.head_exists) {
      ObjectContextRef obc = get_object_context(head, false);
      dout(10) << "find_object_context  " << head
	       << " want " << oid.snap << " > snapset seq " << ssc->snapset.seq
	       << " -- HIT " << obc->obs
	       << dendl;
      if (!obc->ssc)
	obc->ssc = ssc;
      else {
	assert(ssc == obc->ssc);
	put_snapset_context(ssc);
      }
      *pobc = obc;
      return 0;
    }
    dout(10) << "find_object_context  " << head
	     << " want " << oid.snap << " > snapset seq " << ssc->snapset.seq
	     << " but head dne -- DNE"
	     << dendl;
    put_snapset_context(ssc);
    return -ENOENT;
  }

  // which clone would it be?
  unsigned k = 0;
  while (k < ssc->snapset.clones.size() &&
	 ssc->snapset.clones[k] < oid.snap)
    k++;
  if (k == ssc->snapset.clones.size()) {
    dout(10) << "find_object_context  no clones with last >= oid.snap " << oid.snap << " -- DNE" << dendl;
    put_snapset_context(ssc);
    return -ENOENT;
  }
  hobject_t soid(oid.oid, oid.get_key(), ssc->snapset.clones[k], oid.hash,
		 info.pgid.pool(), oid.get_namespace());

  put_snapset_context(ssc); // we're done with ssc
  ssc = 0;

  if (pg_log.get_missing().is_missing(soid)) {
    dout(20) << "find_object_context  " << soid << " missing, try again later" << dendl;
    if (psnapid)
      *psnapid = soid.snap;
    return -EAGAIN;
  }

  ObjectContextRef obc = get_object_context(soid, false);
  assert(obc);

  // clone
  dout(20) << "find_object_context  " << soid << " snaps " << obc->obs.oi.snaps << dendl;
  snapid_t first = obc->obs.oi.snaps[obc->obs.oi.snaps.size()-1];
  snapid_t last = obc->obs.oi.snaps[0];
  if (first <= oid.snap) {
    dout(20) << "find_object_context  " << soid << " [" << first << "," << last
	     << "] contains " << oid.snap << " -- HIT " << obc->obs << dendl;
    *pobc = obc;
    return 0;
  } else {
    dout(20) << "find_object_context  " << soid << " [" << first << "," << last
	     << "] does not contain " << oid.snap << " -- DNE" << dendl;
    return -ENOENT;
  }
}

void ReplicatedPG::object_context_destructor_callback(ObjectContext *obc)
{
  if (obc->ssc)
    put_snapset_context(obc->ssc);
}

void ReplicatedPG::add_object_context_to_pg_stat(ObjectContextRef obc, pg_stat_t *pgstat)
{
  object_info_t& oi = obc->obs.oi;

  dout(10) << "add_object_context_to_pg_stat " << oi.soid << dendl;
  object_stat_sum_t stat;

  stat.num_bytes += oi.size;

  if (oi.soid.snap != CEPH_SNAPDIR)
    stat.num_objects++;

  if (oi.soid.snap && oi.soid.snap != CEPH_NOSNAP && oi.soid.snap != CEPH_SNAPDIR) {
    stat.num_object_clones++;

    if (!obc->ssc)
      obc->ssc = get_snapset_context(oi.soid.oid,
				     oi.soid.get_key(),
				     oi.soid.hash,
				     false,
				     oi.soid.get_namespace());
    assert(obc->ssc);

    // subtract off clone overlap
    if (obc->ssc->snapset.clone_overlap.count(oi.soid.snap)) {
      interval_set<uint64_t>& o = obc->ssc->snapset.clone_overlap[oi.soid.snap];
      for (interval_set<uint64_t>::const_iterator r = o.begin();
	   r != o.end();
	   ++r) {
	stat.num_bytes -= r.get_len();
      }	  
    }
  }

  // add it in
  pgstat->stats.sum.add(stat);
  if (oi.category.length())
    pgstat->stats.cat_sum[oi.category].add(stat);
}

void ReplicatedPG::kick_object_context_blocked(ObjectContextRef obc)
{
  const hobject_t& soid = obc->obs.oi.soid;
  map<hobject_t, list<OpRequestRef> >::iterator p = waiting_for_blocked_object.find(soid);
  if (p == waiting_for_blocked_object.end())
    return;

  if (obc->is_blocked()) {
    dout(10) << __func__ << " " << soid << " still blocked" << dendl;
    return;
  }

  list<OpRequestRef>& ls = p->second;
  dout(10) << __func__ << " " << soid << " requeuing " << ls.size() << " requests" << dendl;
  requeue_ops(ls);
  waiting_for_blocked_object.erase(p);
}

SnapSetContext *ReplicatedPG::create_snapset_context(const object_t& oid)
{
  Mutex::Locker l(snapset_contexts_lock);
  SnapSetContext *ssc = new SnapSetContext(oid);
  _register_snapset_context(ssc);
  ssc->ref++;
  return ssc;
}

SnapSetContext *ReplicatedPG::get_snapset_context(
  const object_t& oid,
  const string& key,
  ps_t seed,
  bool can_create,
  const string& nspace,
  map<string, bufferptr> *attrs)
{
  Mutex::Locker l(snapset_contexts_lock);
  SnapSetContext *ssc;
  map<object_t, SnapSetContext*>::iterator p = snapset_contexts.find(oid);
  if (p != snapset_contexts.end()) {
    ssc = p->second;
  } else {
    bufferlist bv;
    if (!attrs) {
      hobject_t head(oid, key, CEPH_NOSNAP, seed,
		     info.pgid.pool(), nspace);
      int r = pgbackend->objects_get_attr(head, SS_ATTR, &bv);
      if (r < 0) {
	// try _snapset
	hobject_t snapdir(oid, key, CEPH_SNAPDIR, seed,
			  info.pgid.pool(), nspace);
	r = pgbackend->objects_get_attr(snapdir, SS_ATTR, &bv);
	if (r < 0 && !can_create)
	  return NULL;
      }
    } else {
      assert(attrs->count(SS_ATTR));
      bv.push_back(attrs->find(SS_ATTR)->second);
    }
    ssc = new SnapSetContext(oid);
    _register_snapset_context(ssc);
    if (bv.length()) {
      bufferlist::iterator bvp = bv.begin();
      ssc->snapset.decode(bvp);
    }
  }
  assert(ssc);
  ssc->ref++;
  return ssc;
}

void ReplicatedPG::put_snapset_context(SnapSetContext *ssc)
{
  Mutex::Locker l(snapset_contexts_lock);
  --ssc->ref;
  if (ssc->ref == 0) {
    if (ssc->registered)
      snapset_contexts.erase(ssc->oid);
    delete ssc;
  }
}

// sub op modify

void ReplicatedPG::sub_op_modify(OpRequestRef op)
{
  MOSDSubOp *m = static_cast<MOSDSubOp*>(op->get_req());
  assert(m->get_header().type == MSG_OSD_SUBOP);

  const hobject_t& soid = m->poid;

  const char *opname;
  if (m->noop)
    opname = "no-op";
  else if (m->ops.size())
    opname = ceph_osd_op_name(m->ops[0].op.op);
  else
    opname = "trans";

  dout(10) << "sub_op_modify " << opname 
           << " " << soid 
           << " v " << m->version
	   << (m->noop ? " NOOP" : "")
	   << (m->logbl.length() ? " (transaction)" : " (parallel exec")
	   << " " << m->logbl.length()
	   << dendl;  

  // sanity checks
  assert(m->map_epoch >= info.history.same_interval_since);
  assert(is_active());
  
  // we better not be missing this.
  assert(!pg_log.get_missing().is_missing(soid));

  int ackerosd = acting[0];
  
  op->mark_started();

  RepModify *rm = new RepModify;
  rm->pg = this;
  get("RepModify");
  rm->op = op;
  rm->ctx = 0;
  rm->ackerosd = ackerosd;
  rm->last_complete = info.last_complete;
  rm->epoch_started = get_osdmap()->get_epoch();

  if (!m->noop) {
    assert(m->logbl.length());
    // shipped transaction and log entries
    vector<pg_log_entry_t> log;

    bufferlist::iterator p = m->get_data().begin();

    if (m->new_temp_oid != hobject_t()) {
      dout(20) << __func__ << " start tracking temp " << m->new_temp_oid << dendl;
      pgbackend->add_temp_obj(m->new_temp_oid);
      get_temp_coll(&rm->localt);
    }
    if (m->discard_temp_oid != hobject_t()) {
      dout(20) << __func__ << " stop tracking temp " << m->discard_temp_oid << dendl;
      pgbackend->clear_temp_obj(m->discard_temp_oid);
    }

    ::decode(rm->opt, p);
    if (!(m->get_connection()->get_features() & CEPH_FEATURE_OSD_SNAPMAPPER))
      rm->opt.set_tolerate_collection_add_enoent();
    p = m->logbl.begin();
    ::decode(log, p);
    if (m->hobject_incorrect_pool) {
      for (vector<pg_log_entry_t>::iterator i = log.begin();
	  i != log.end();
	  ++i) {
	if (i->soid.pool == -1)
	  i->soid.pool = info.pgid.pool();
      }
      rm->opt.set_pool_override(info.pgid.pool());
    }
    rm->opt.set_replica();

    info.stats = m->pg_stats;
    if (!rm->opt.empty()) {
      // If the opt is non-empty, we infer we are before
      // last_backfill (according to the primary, not our
      // not-quite-accurate value), and should update the
      // collections now.  Otherwise, we do it later on push.
      update_snap_map(log, rm->localt);
    }
    append_log(log, m->pg_trim_to, rm->localt);

    rm->tls.push_back(&rm->localt);
    rm->tls.push_back(&rm->opt);
    
    rm->bytes_written = rm->opt.get_encoded_bytes();

  } else {
    // just trim the log
    if (m->pg_trim_to != eversion_t()) {
      pg_log.trim(m->pg_trim_to, info);
      dirty_info = true;
      write_if_dirty(rm->localt);
      rm->tls.push_back(&rm->localt);
    }
  }
  
  op->mark_started();

  Context *oncommit = new C_OSD_RepModifyCommit(rm);
  Context *onapply = new C_OSD_RepModifyApply(rm);
  int r = osd->store->queue_transactions(osr.get(), rm->tls, onapply, oncommit, 0, op);
  if (r) {
    dout(0) << "error applying transaction: r = " << r << dendl;
    assert(0);
  }
  // op is cleaned up by oncommit/onapply when both are executed
}

void ReplicatedPG::sub_op_modify_applied(RepModify *rm)
{
  lock();
  rm->op->mark_event("sub_op_applied");
  rm->applied = true;

  if (!pg_has_reset_since(rm->epoch_started)) {
    dout(10) << "sub_op_modify_applied on " << rm << " op " << *rm->op->get_req() << dendl;
    MOSDSubOp *m = static_cast<MOSDSubOp*>(rm->op->get_req());
    assert(m->get_header().type == MSG_OSD_SUBOP);
    
    if (!rm->committed) {
      // send ack to acker only if we haven't sent a commit already
      MOSDSubOpReply *ack = new MOSDSubOpReply(m, 0, get_osdmap()->get_epoch(), CEPH_OSD_FLAG_ACK);
      ack->set_priority(CEPH_MSG_PRIO_HIGH); // this better match commit priority!
      osd->send_message_osd_cluster(rm->ackerosd, ack, get_osdmap()->get_epoch());
    }
    
    if (m->version != eversion_t()) {
      assert(info.last_update >= m->version);
      assert(last_update_applied < m->version);
      last_update_applied = m->version;
    }
    if (scrubber.active_rep_scrub) {
      if (last_update_applied == scrubber.active_rep_scrub->scrub_to) {
	osd->rep_scrub_wq.queue(scrubber.active_rep_scrub);
	scrubber.active_rep_scrub = 0;
      }
    }
  } else {
    dout(10) << "sub_op_modify_applied on " << rm << " op " << *rm->op->get_req()
	     << " from epoch " << rm->epoch_started << " < last_peering_reset "
	     << last_peering_reset << dendl;
  }

  bool done = rm->applied && rm->committed;
  unlock();
  if (done) {
    delete rm->ctx;
    delete rm;
    put("RepModify");
  }
}

void ReplicatedPG::sub_op_modify_commit(RepModify *rm)
{
  lock();
  rm->op->mark_commit_sent();
  rm->committed = true;

  if (!pg_has_reset_since(rm->epoch_started)) {
    // send commit.
    dout(10) << "sub_op_modify_commit on op " << *rm->op->get_req()
	     << ", sending commit to osd." << rm->ackerosd
	     << dendl;
    
    if (get_osdmap()->is_up(rm->ackerosd)) {
      last_complete_ondisk = rm->last_complete;
      MOSDSubOpReply *commit = new MOSDSubOpReply(static_cast<MOSDSubOp*>(rm->op->get_req()), 0, get_osdmap()->get_epoch(), CEPH_OSD_FLAG_ONDISK);
      commit->set_last_complete_ondisk(rm->last_complete);
      commit->set_priority(CEPH_MSG_PRIO_HIGH); // this better match ack priority!
      osd->send_message_osd_cluster(rm->ackerosd, commit, get_osdmap()->get_epoch());
    }
  } else {
    dout(10) << "sub_op_modify_commit " << rm << " op " << *rm->op->get_req()
	     << " from epoch " << rm->epoch_started << " < last_peering_reset "
	     << last_peering_reset << dendl;
  }
  
  log_subop_stats(osd, rm->op, l_osd_sop_w_inb, l_osd_sop_w_lat);
  bool done = rm->applied && rm->committed;
  unlock();
  if (done) {
    delete rm->ctx;
    delete rm;
    put("RepModify");
  }
}

void ReplicatedPG::sub_op_modify_reply(OpRequestRef op)
{
  MOSDSubOpReply *r = static_cast<MOSDSubOpReply*>(op->get_req());
  assert(r->get_header().type == MSG_OSD_SUBOPREPLY);

  op->mark_started();

  // must be replication.
  tid_t rep_tid = r->get_tid();
  int fromosd = r->get_source().num();
  
  if (repop_map.count(rep_tid)) {
    // oh, good.
    repop_ack(repop_map[rep_tid], 
	      r->get_result(), r->ack_type,
	      fromosd, 
	      r->get_last_complete_ondisk());
  }
}










// ===========================================================

void ReplicatedBackend::calc_head_subsets(
  ObjectContextRef obc, SnapSet& snapset, const hobject_t& head,
  const pg_missing_t& missing,
  const hobject_t &last_backfill,
  interval_set<uint64_t>& data_subset,
  map<hobject_t, interval_set<uint64_t> >& clone_subsets)
{
  dout(10) << "calc_head_subsets " << head
	   << " clone_overlap " << snapset.clone_overlap << dendl;

  uint64_t size = obc->obs.oi.size;
  if (size)
    data_subset.insert(0, size);

  if (!cct->_conf->osd_recover_clone_overlap) {
    dout(10) << "calc_head_subsets " << head << " -- osd_recover_clone_overlap disabled" << dendl;
    return;
  }


  interval_set<uint64_t> cloning;
  interval_set<uint64_t> prev;
  if (size)
    prev.insert(0, size);    
  
  for (int j=snapset.clones.size()-1; j>=0; j--) {
    hobject_t c = head;
    c.snap = snapset.clones[j];
    prev.intersection_of(snapset.clone_overlap[snapset.clones[j]]);
    if (!missing.is_missing(c) && c < last_backfill) {
      dout(10) << "calc_head_subsets " << head << " has prev " << c
	       << " overlap " << prev << dendl;
      clone_subsets[c] = prev;
      cloning.union_of(prev);
      break;
    }
    dout(10) << "calc_head_subsets " << head << " does not have prev " << c
	     << " overlap " << prev << dendl;
  }


  if (cloning.num_intervals() > cct->_conf->osd_recover_clone_overlap_limit) {
    dout(10) << "skipping clone, too many holes" << dendl;
    clone_subsets.clear();
    cloning.clear();
  }

  // what's left for us to push?
  data_subset.subtract(cloning);

  dout(10) << "calc_head_subsets " << head
	   << "  data_subset " << data_subset
	   << "  clone_subsets " << clone_subsets << dendl;
}

void ReplicatedBackend::calc_clone_subsets(
  SnapSet& snapset, const hobject_t& soid,
  const pg_missing_t& missing,
  const hobject_t &last_backfill,
  interval_set<uint64_t>& data_subset,
  map<hobject_t, interval_set<uint64_t> >& clone_subsets)
{
  dout(10) << "calc_clone_subsets " << soid
	   << " clone_overlap " << snapset.clone_overlap << dendl;

  uint64_t size = snapset.clone_size[soid.snap];
  if (size)
    data_subset.insert(0, size);

  if (!cct->_conf->osd_recover_clone_overlap) {
    dout(10) << "calc_clone_subsets " << soid << " -- osd_recover_clone_overlap disabled" << dendl;
    return;
  }
  
  unsigned i;
  for (i=0; i < snapset.clones.size(); i++)
    if (snapset.clones[i] == soid.snap)
      break;

  // any overlap with next older clone?
  interval_set<uint64_t> cloning;
  interval_set<uint64_t> prev;
  if (size)
    prev.insert(0, size);    
  for (int j=i-1; j>=0; j--) {
    hobject_t c = soid;
    c.snap = snapset.clones[j];
    prev.intersection_of(snapset.clone_overlap[snapset.clones[j]]);
    if (!missing.is_missing(c) && c < last_backfill) {
      dout(10) << "calc_clone_subsets " << soid << " has prev " << c
	       << " overlap " << prev << dendl;
      clone_subsets[c] = prev;
      cloning.union_of(prev);
      break;
    }
    dout(10) << "calc_clone_subsets " << soid << " does not have prev " << c
	     << " overlap " << prev << dendl;
  }
  
  // overlap with next newest?
  interval_set<uint64_t> next;
  if (size)
    next.insert(0, size);    
  for (unsigned j=i+1; j<snapset.clones.size(); j++) {
    hobject_t c = soid;
    c.snap = snapset.clones[j];
    next.intersection_of(snapset.clone_overlap[snapset.clones[j-1]]);
    if (!missing.is_missing(c) && c < last_backfill) {
      dout(10) << "calc_clone_subsets " << soid << " has next " << c
	       << " overlap " << next << dendl;
      clone_subsets[c] = next;
      cloning.union_of(next);
      break;
    }
    dout(10) << "calc_clone_subsets " << soid << " does not have next " << c
	     << " overlap " << next << dendl;
  }

  if (cloning.num_intervals() > cct->_conf->osd_recover_clone_overlap_limit) {
    dout(10) << "skipping clone, too many holes" << dendl;
    clone_subsets.clear();
    cloning.clear();
  }

  
  // what's left for us to push?
  data_subset.subtract(cloning);

  dout(10) << "calc_clone_subsets " << soid
	   << "  data_subset " << data_subset
	   << "  clone_subsets " << clone_subsets << dendl;
}


/** pull - request object from a peer
 */

/*
 * Return values:
 *  NONE  - didn't pull anything
 *  YES   - pulled what the caller wanted
 *  OTHER - needed to pull something else first (_head or _snapdir)
 */
enum { PULL_NONE, PULL_OTHER, PULL_YES };

void ReplicatedBackend::prepare_pull(
  const hobject_t& soid,
  ObjectContextRef headctx,
  RPGHandle *h)
{
  assert(get_parent()->get_local_missing().missing.count(soid));
  eversion_t v = get_parent()->get_local_missing().missing.find(
    soid)->second.need;
  const map<hobject_t, set<int> > &missing_loc(
    get_parent()->get_missing_loc());
  const map<int, pg_missing_t > &peer_missing(
    get_parent()->get_peer_missing());
  int fromosd = -1;
  map<hobject_t,set<int> >::const_iterator q = missing_loc.find(soid);
  assert(q != missing_loc.end());
  assert(!q->second.empty());

  // pick a pullee
  vector<int> shuffle(q->second.begin(), q->second.end());
  random_shuffle(shuffle.begin(), shuffle.end());
  vector<int>::iterator p = shuffle.begin();
  assert(get_osdmap()->is_up(*p));
  fromosd = *p;
  assert(fromosd >= 0);

  dout(7) << "pull " << soid
	  << "v " << v
	  << " on osds " << *p
	  << " from osd." << fromosd
	  << dendl;

  assert(peer_missing.count(fromosd));
  const pg_missing_t &pmissing = peer_missing.find(fromosd)->second;
  if (pmissing.is_missing(soid, v)) {
    assert(pmissing.missing.find(soid)->second.have != v);
    dout(10) << "pulling soid " << soid << " from osd " << fromosd
	     << " at version " << pmissing.missing.find(soid)->second.have
	     << " rather than at version " << v << dendl;
    v = pmissing.missing.find(soid)->second.have;
    assert(get_parent()->get_log().get_log().objects.count(soid) &&
	   (get_parent()->get_log().get_log().objects.find(soid)->second->op ==
	    pg_log_entry_t::LOST_REVERT) &&
	   (get_parent()->get_log().get_log().objects.find(
	     soid)->second->reverting_to ==
	    v));
  }
  
  ObjectRecoveryInfo recovery_info;

  if (soid.is_snap()) {
    assert(!get_parent()->get_local_missing().is_missing(
	     soid.get_head()) ||
	   !get_parent()->get_local_missing().is_missing(
	     soid.get_snapdir()));
    assert(headctx);
    // check snapset
    SnapSetContext *ssc = headctx->ssc;
    assert(ssc);
    dout(10) << " snapset " << ssc->snapset << dendl;
    calc_clone_subsets(ssc->snapset, soid, get_parent()->get_local_missing(),
		       get_info().last_backfill,
		       recovery_info.copy_subset,
		       recovery_info.clone_subset);
    // FIXME: this may overestimate if we are pulling multiple clones in parallel...
    dout(10) << " pulling " << recovery_info << dendl;
  } else {
    // pulling head or unversioned object.
    // always pull the whole thing.
    recovery_info.copy_subset.insert(0, (uint64_t)-1);
    recovery_info.size = ((uint64_t)-1);
  }

  h->pulls[fromosd].push_back(PullOp());
  PullOp &op = h->pulls[fromosd].back();
  op.soid = soid;

  op.recovery_info = recovery_info;
  op.recovery_info.soid = soid;
  op.recovery_info.version = v;
  op.recovery_progress.data_complete = false;
  op.recovery_progress.omap_complete = false;
  op.recovery_progress.data_recovered_to = 0;
  op.recovery_progress.first = true;

  assert(!pulling.count(soid));
  pull_from_peer[fromosd].insert(soid);
  PullInfo &pi = pulling[soid];
  pi.head_ctx = headctx;
  pi.recovery_info = op.recovery_info;
  pi.recovery_progress = op.recovery_progress;
}

int ReplicatedPG::recover_missing(
  const hobject_t &soid, eversion_t v,
  int priority,
  PGBackend::RecoveryHandle *h)
{
  map<hobject_t,set<int> >::iterator q = missing_loc.find(soid);
  if (q == missing_loc.end()) {
    dout(7) << "pull " << soid
	    << " v " << v 
	    << " but it is unfound" << dendl;
    return PULL_NONE;
  }

  // is this a snapped object?  if so, consult the snapset.. we may not need the entire object!
  ObjectContextRef obc;
  ObjectContextRef head_obc;
  if (soid.snap && soid.snap < CEPH_NOSNAP) {
    // do we have the head and/or snapdir?
    hobject_t head = soid.get_head();
    if (pg_log.get_missing().is_missing(head)) {
      if (recovering.count(head)) {
	dout(10) << " missing but already recovering head " << head << dendl;
	return PULL_NONE;
      } else {
	int r = recover_missing(
	  head, pg_log.get_missing().missing.find(head)->second.need, priority,
	  h);
	if (r != PULL_NONE)
	  return PULL_OTHER;
	return PULL_NONE;
      }
    }
    head = soid.get_snapdir();
    if (pg_log.get_missing().is_missing(head)) {
      if (recovering.count(head)) {
	dout(10) << " missing but already recovering snapdir " << head << dendl;
	return PULL_NONE;
      } else {
	int r = recover_missing(
	  head, pg_log.get_missing().missing.find(head)->second.need, priority,
	  h);
	if (r != PULL_NONE)
	  return PULL_OTHER;
	return PULL_NONE;
      }
    }

    // we must have one or the other
    head_obc = get_object_context(
      soid.get_head(),
      false,
      0);
    if (!head_obc)
      head_obc = get_object_context(
	soid.get_snapdir(),
	false,
	0);
    assert(head_obc);
  }
  start_recovery_op(soid);
  assert(!recovering.count(soid));
  recovering.insert(make_pair(soid, obc));
  pgbackend->recover_object(
    soid,
    head_obc,
    obc,
    h);
  return PULL_YES;
}

void ReplicatedPG::send_remove_op(const hobject_t& oid, eversion_t v, int peer)
{
  tid_t tid = osd->get_tid();
  osd_reqid_t rid(osd->get_cluster_msgr_name(), 0, tid);

  dout(10) << "send_remove_op " << oid << " from osd." << peer
	   << " tid " << tid << dendl;

  MOSDSubOp *subop = new MOSDSubOp(rid, info.pgid, oid, false, CEPH_OSD_FLAG_ACK,
				   get_osdmap()->get_epoch(), tid, v);
  subop->ops = vector<OSDOp>(1);
  subop->ops[0].op.op = CEPH_OSD_OP_DELETE;

  osd->send_message_osd_cluster(peer, subop, get_osdmap()->get_epoch());
}

/*
 * intelligently push an object to a replica.  make use of existing
 * clones/heads and dup data ranges where possible.
 */
void ReplicatedBackend::prep_push_to_replica(
  ObjectContextRef obc, const hobject_t& soid, int peer,
  PushOp *pop)
{
  const object_info_t& oi = obc->obs.oi;
  uint64_t size = obc->obs.oi.size;

  dout(10) << __func__ << ": " << soid << " v" << oi.version
	   << " size " << size << " to osd." << peer << dendl;

  map<hobject_t, interval_set<uint64_t> > clone_subsets;
  interval_set<uint64_t> data_subset;

  // are we doing a clone on the replica?
  if (soid.snap && soid.snap < CEPH_NOSNAP) {	
    hobject_t head = soid;
    head.snap = CEPH_NOSNAP;

    // try to base push off of clones that succeed/preceed poid
    // we need the head (and current SnapSet) locally to do that.
    if (get_parent()->get_local_missing().is_missing(head)) {
      dout(15) << "push_to_replica missing head " << head << ", pushing raw clone" << dendl;
      return prep_push(obc, soid, peer, pop);
    }
    hobject_t snapdir = head;
    snapdir.snap = CEPH_SNAPDIR;
    if (get_parent()->get_local_missing().is_missing(snapdir)) {
      dout(15) << "push_to_replica missing snapdir " << snapdir
	       << ", pushing raw clone" << dendl;
      return prep_push(obc, soid, peer, pop);
    }
    
    SnapSetContext *ssc = obc->ssc;
    assert(ssc);
    dout(15) << "push_to_replica snapset is " << ssc->snapset << dendl;
    map<int, pg_missing_t>::const_iterator pm =
      get_parent()->get_peer_missing().find(peer);
    assert(pm != get_parent()->get_peer_missing().end());
    map<int, pg_info_t>::const_iterator pi =
      get_parent()->get_peer_info().find(peer);
    assert(pi != get_parent()->get_peer_info().end());
    calc_clone_subsets(ssc->snapset, soid,
		       pm->second,
		       pi->second.last_backfill,
		       data_subset, clone_subsets);
  } else if (soid.snap == CEPH_NOSNAP) {
    // pushing head or unversioned object.
    // base this on partially on replica's clones?
    SnapSetContext *ssc = obc->ssc;
    assert(ssc);
    dout(15) << "push_to_replica snapset is " << ssc->snapset << dendl;
    calc_head_subsets(
      obc,
      ssc->snapset, soid, get_parent()->get_peer_missing().find(peer)->second,
      get_parent()->get_peer_info().find(peer)->second.last_backfill,
      data_subset, clone_subsets);
  }

  prep_push(obc, soid, peer, oi.version, data_subset, clone_subsets, pop);
}

void ReplicatedBackend::prep_push(ObjectContextRef obc,
			     const hobject_t& soid, int peer,
			     PushOp *pop)
{
  interval_set<uint64_t> data_subset;
  if (obc->obs.oi.size)
    data_subset.insert(0, obc->obs.oi.size);
  map<hobject_t, interval_set<uint64_t> > clone_subsets;

  prep_push(obc, soid, peer,
	    obc->obs.oi.version, data_subset, clone_subsets,
	    pop);
}

void ReplicatedBackend::prep_push(
  ObjectContextRef obc,
  const hobject_t& soid, int peer,
  eversion_t version,
  interval_set<uint64_t> &data_subset,
  map<hobject_t, interval_set<uint64_t> >& clone_subsets,
  PushOp *pop)
{
  get_parent()->begin_peer_recover(peer, soid);
  // take note.
  PushInfo &pi = pushing[soid][peer];
  pi.obc = obc;
  pi.recovery_info.size = obc->obs.oi.size;
  pi.recovery_info.copy_subset = data_subset;
  pi.recovery_info.clone_subset = clone_subsets;
  pi.recovery_info.soid = soid;
  pi.recovery_info.oi = obc->obs.oi;
  pi.recovery_info.version = version;
  pi.recovery_progress.first = true;
  pi.recovery_progress.data_recovered_to = 0;
  pi.recovery_progress.data_complete = 0;
  pi.recovery_progress.omap_complete = 0;

  ObjectRecoveryProgress new_progress;
  int r = build_push_op(pi.recovery_info,
			pi.recovery_progress,
			&new_progress,
			pop,
			&(pi.stat));
  assert(r == 0);
  pi.recovery_progress = new_progress;
}

int ReplicatedBackend::send_pull_legacy(int prio, int peer,
					const ObjectRecoveryInfo &recovery_info,
					ObjectRecoveryProgress progress)
{
  // send op
  tid_t tid = osd->get_tid();
  osd_reqid_t rid(osd->get_cluster_msgr_name(), 0, tid);

  dout(10) << "send_pull_op " << recovery_info.soid << " "
	   << recovery_info.version
	   << " first=" << progress.first
	   << " data " << recovery_info.copy_subset
	   << " from osd." << peer
	   << " tid " << tid << dendl;

  MOSDSubOp *subop = new MOSDSubOp(rid, get_info().pgid, recovery_info.soid,
				   false, CEPH_OSD_FLAG_ACK,
				   get_osdmap()->get_epoch(), tid,
				   recovery_info.version);
  subop->set_priority(prio);
  subop->ops = vector<OSDOp>(1);
  subop->ops[0].op.op = CEPH_OSD_OP_PULL;
  subop->ops[0].op.extent.length = cct->_conf->osd_recovery_max_chunk;
  subop->recovery_info = recovery_info;
  subop->recovery_progress = progress;

  osd->send_message_osd_cluster(peer, subop, get_osdmap()->get_epoch());

  osd->logger->inc(l_osd_pull);
  return 0;
}

void ReplicatedBackend::submit_push_data(
  ObjectRecoveryInfo &recovery_info,
  bool first,
  bool complete,
  const interval_set<uint64_t> &intervals_included,
  bufferlist data_included,
  bufferlist omap_header,
  map<string, bufferptr> &attrs,
  map<string, bufferlist> &omap_entries,
  ObjectStore::Transaction *t)
{
  coll_t target_coll;
  if (first && complete) {
    target_coll = coll;
  } else {
    dout(10) << __func__ << ": Creating oid "
	     << recovery_info.soid << " in the temp collection" << dendl;
    temp_contents.insert(recovery_info.soid);
    target_coll = get_temp_coll(t);
  }

  if (first) {
    get_parent()->on_local_recover_start(recovery_info.soid, t);
    t->remove(get_temp_coll(t), recovery_info.soid);
    t->touch(target_coll, recovery_info.soid);
    t->omap_setheader(target_coll, recovery_info.soid, omap_header);
  }
  uint64_t off = 0;
  for (interval_set<uint64_t>::const_iterator p = intervals_included.begin();
       p != intervals_included.end();
       ++p) {
    bufferlist bit;
    bit.substr_of(data_included, off, p.get_len());
    t->write(target_coll, recovery_info.soid,
	     p.get_start(), p.get_len(), bit);
    off += p.get_len();
  }

  t->omap_setkeys(target_coll, recovery_info.soid,
		  omap_entries);
  t->setattrs(target_coll, recovery_info.soid,
	      attrs);

  if (complete) {
    if (!first) {
      assert(temp_contents.count(recovery_info.soid));
      dout(10) << __func__ << ": Removing oid "
	       << recovery_info.soid << " from the temp collection" << dendl;
      temp_contents.erase(recovery_info.soid);
      t->collection_move(coll, target_coll, recovery_info.soid);
    }

    submit_push_complete(recovery_info, t);
  }
}

void ReplicatedBackend::submit_push_complete(ObjectRecoveryInfo &recovery_info,
					     ObjectStore::Transaction *t)
{
  for (map<hobject_t, interval_set<uint64_t> >::const_iterator p =
	 recovery_info.clone_subset.begin();
       p != recovery_info.clone_subset.end();
       ++p) {
    for (interval_set<uint64_t>::const_iterator q = p->second.begin();
	 q != p->second.end();
	 ++q) {
      dout(15) << " clone_range " << p->first << " "
	       << q.get_start() << "~" << q.get_len() << dendl;
      t->clone_range(coll, p->first, recovery_info.soid,
		     q.get_start(), q.get_len(), q.get_start());
    }
  }
}

ObjectRecoveryInfo ReplicatedBackend::recalc_subsets(
  const ObjectRecoveryInfo& recovery_info,
  SnapSetContext *ssc)
{
  if (!recovery_info.soid.snap || recovery_info.soid.snap >= CEPH_NOSNAP)
    return recovery_info;
  ObjectRecoveryInfo new_info = recovery_info;
  new_info.copy_subset.clear();
  new_info.clone_subset.clear();
  assert(ssc);
  calc_clone_subsets(ssc->snapset, new_info.soid, get_parent()->get_local_missing(),
		     get_info().last_backfill,
		     new_info.copy_subset, new_info.clone_subset);
  return new_info;
}

bool ReplicatedBackend::handle_pull_response(
  int from, PushOp &pop, PullOp *response,
  list<hobject_t> *to_continue,
  ObjectStore::Transaction *t
  )
{
  interval_set<uint64_t> data_included = pop.data_included;
  bufferlist data;
  data.claim(pop.data);
  dout(10) << "handle_pull_response "
	   << pop.recovery_info
	   << pop.after_progress
	   << " data.size() is " << data.length()
	   << " data_included: " << data_included
	   << dendl;
  if (pop.version == eversion_t()) {
    // replica doesn't have it!
    _failed_push(from, pop.soid);
    return false;
  }

  hobject_t &hoid = pop.soid;
  assert((data_included.empty() && data.length() == 0) ||
	 (!data_included.empty() && data.length() > 0));

  if (!pulling.count(hoid)) {
    return false;
  }

  PullInfo &pi = pulling[hoid];
  if (pi.recovery_info.size == (uint64_t(-1))) {
    pi.recovery_info.size = pop.recovery_info.size;
    pi.recovery_info.copy_subset.intersection_of(
      pop.recovery_info.copy_subset);
  }

  bool first = pi.recovery_progress.first;
  if (first) {
    pi.obc = get_parent()->get_obc(pi.recovery_info.soid, pop.attrset);
    pi.recovery_info.oi = pi.obc->obs.oi;
    pi.recovery_info = recalc_subsets(pi.recovery_info, pi.obc->ssc);
  }


  interval_set<uint64_t> usable_intervals;
  bufferlist usable_data;
  trim_pushed_data(pi.recovery_info.copy_subset,
		   data_included,
		   data,
		   &usable_intervals,
		   &usable_data);
  data_included = usable_intervals;
  data.claim(usable_data);


  pi.recovery_progress = pop.after_progress;

  pi.stat.num_bytes_recovered += data.length();

  dout(10) << "new recovery_info " << pi.recovery_info
	   << ", new progress " << pi.recovery_progress
	   << dendl;

  bool complete = pi.is_complete();

  submit_push_data(pi.recovery_info, first,
		   complete,
		   data_included, data,
		   pop.omap_header,
		   pop.attrset,
		   pop.omap_entries,
		   t);

  pi.stat.num_keys_recovered += pop.omap_entries.size();

  if (complete) {
    to_continue->push_back(hoid);
    pi.stat.num_objects_recovered++;
    get_parent()->on_local_recover(
      hoid, pi.stat, pi.recovery_info, pi.obc, t);
    pull_from_peer[from].erase(hoid);
    if (pull_from_peer[from].empty())
      pull_from_peer.erase(from);
    return false;
  } else {
    response->soid = pop.soid;
    response->recovery_info = pi.recovery_info;
    response->recovery_progress = pi.recovery_progress;
    return true;
  }
}

struct C_OnPushCommit : public Context {
  ReplicatedPG *pg;
  OpRequestRef op;
  C_OnPushCommit(ReplicatedPG *pg, OpRequestRef op) : pg(pg), op(op) {}
  void finish(int) {
    op->mark_event("committed");
    log_subop_stats(pg->osd, op, l_osd_push_inb, l_osd_sop_push_lat);
  }
};

void ReplicatedBackend::handle_push(
  int from, PushOp &pop, PushReplyOp *response,
  ObjectStore::Transaction *t)
{
  dout(10) << "handle_push "
	   << pop.recovery_info
	   << pop.after_progress
	   << dendl;
  bufferlist data;
  data.claim(pop.data);
  bool first = pop.before_progress.first;
  bool complete = pop.after_progress.data_complete &&
    pop.after_progress.omap_complete;

  response->soid = pop.recovery_info.soid;
  submit_push_data(pop.recovery_info,
		   first,
		   complete,
		   pop.data_included,
		   data,
		   pop.omap_header,
		   pop.attrset,
		   pop.omap_entries,
		   t);

  if (complete)
    get_parent()->on_local_recover(
      pop.recovery_info.soid,
      object_stat_sum_t(),
      pop.recovery_info,
      ObjectContextRef(), // ok, is replica
      t);
}

void ReplicatedBackend::send_pushes(int prio, map<int, vector<PushOp> > &pushes)
{
  for (map<int, vector<PushOp> >::iterator i = pushes.begin();
       i != pushes.end();
       ++i) {
    ConnectionRef con = osd->get_con_osd_cluster(
      i->first,
      get_osdmap()->get_epoch());
    if (!con)
      continue;
    if (!(con->get_features() & CEPH_FEATURE_OSD_PACKED_RECOVERY)) {
      for (vector<PushOp>::iterator j = i->second.begin();
	   j != i->second.end();
	   ++j) {
	dout(20) << __func__ << ": sending push (legacy) " << *j
		 << " to osd." << i->first << dendl;
	send_push_op_legacy(prio, i->first, *j);
      }
    } else {
      vector<PushOp>::iterator j = i->second.begin();
      while (j != i->second.end()) {
	uint64_t cost = 0;
	uint64_t pushes = 0;
	MOSDPGPush *msg = new MOSDPGPush();
	msg->pgid = get_info().pgid;
	msg->map_epoch = get_osdmap()->get_epoch();
	msg->set_priority(prio);
	for (;
	     (j != i->second.end() &&
	      cost < cct->_conf->osd_max_push_cost &&
	      pushes < cct->_conf->osd_max_push_objects) ;
	     ++j) {
	  dout(20) << __func__ << ": sending push " << *j
		   << " to osd." << i->first << dendl;
	  cost += j->cost(cct);
	  pushes += 1;
	  msg->pushes.push_back(*j);
	}
	msg->compute_cost(cct);
	osd->send_message_osd_cluster(msg, con);
      }
    }
  }
}

void ReplicatedBackend::send_pulls(int prio, map<int, vector<PullOp> > &pulls)
{
  for (map<int, vector<PullOp> >::iterator i = pulls.begin();
       i != pulls.end();
       ++i) {
    ConnectionRef con = osd->get_con_osd_cluster(
      i->first,
      get_osdmap()->get_epoch());
    if (!con)
      continue;
    if (!(con->get_features() & CEPH_FEATURE_OSD_PACKED_RECOVERY)) {
      for (vector<PullOp>::iterator j = i->second.begin();
	   j != i->second.end();
	   ++j) {
	dout(20) << __func__ << ": sending pull (legacy) " << *j
		 << " to osd." << i->first << dendl;
	send_pull_legacy(
	  prio,
	  i->first,
	  j->recovery_info,
	  j->recovery_progress);
      }
    } else {
      dout(20) << __func__ << ": sending pulls " << i->second
	       << " to osd." << i->first << dendl;
      MOSDPGPull *msg = new MOSDPGPull();
      msg->set_priority(prio);
      msg->pgid = get_info().pgid;
      msg->map_epoch = get_osdmap()->get_epoch();
      msg->pulls.swap(i->second);
      msg->compute_cost(cct);
      osd->send_message_osd_cluster(msg, con);
    }
  }
}

int ReplicatedBackend::build_push_op(const ObjectRecoveryInfo &recovery_info,
				     const ObjectRecoveryProgress &progress,
				     ObjectRecoveryProgress *out_progress,
				     PushOp *out_op,
				     object_stat_sum_t *stat)
{
  ObjectRecoveryProgress _new_progress;
  if (!out_progress)
    out_progress = &_new_progress;
  ObjectRecoveryProgress &new_progress = *out_progress;
  new_progress = progress;

  dout(7) << "send_push_op " << recovery_info.soid
	  << " v " << recovery_info.version
	  << " size " << recovery_info.size
	  << " recovery_info: " << recovery_info
          << dendl;

  if (progress.first) {
    osd->store->omap_get_header(coll, recovery_info.soid, &out_op->omap_header);
    osd->store->getattrs(coll, recovery_info.soid, out_op->attrset);

    // Debug
    bufferlist bv;
    bv.push_back(out_op->attrset[OI_ATTR]);
    object_info_t oi(bv);

    if (oi.version != recovery_info.version) {
      osd->clog.error() << get_info().pgid << " push "
			<< recovery_info.soid << " v "
			<< recovery_info.version
			<< " failed because local copy is "
			<< oi.version << "\n";
      return -EINVAL;
    }

    new_progress.first = false;
  }

  uint64_t available = cct->_conf->osd_recovery_max_chunk;
  if (!progress.omap_complete) {
    ObjectMap::ObjectMapIterator iter =
      osd->store->get_omap_iterator(coll,
				    recovery_info.soid);
    for (iter->lower_bound(progress.omap_recovered_to);
	 iter->valid();
	 iter->next()) {
      if (!out_op->omap_entries.empty() &&
	  available <= (iter->key().size() + iter->value().length()))
	break;
      out_op->omap_entries.insert(make_pair(iter->key(), iter->value()));

      if ((iter->key().size() + iter->value().length()) <= available)
	available -= (iter->key().size() + iter->value().length());
      else
	available = 0;
    }
    if (!iter->valid())
      new_progress.omap_complete = true;
    else
      new_progress.omap_recovered_to = iter->key();
  }

  if (available > 0) {
    out_op->data_included.span_of(recovery_info.copy_subset,
				 progress.data_recovered_to,
				 available);
  } else {
    out_op->data_included.clear();
  }

  for (interval_set<uint64_t>::iterator p = out_op->data_included.begin();
       p != out_op->data_included.end();
       ++p) {
    bufferlist bit;
    osd->store->read(coll, recovery_info.soid,
		     p.get_start(), p.get_len(), bit);
    if (p.get_len() != bit.length()) {
      dout(10) << " extent " << p.get_start() << "~" << p.get_len()
	       << " is actually " << p.get_start() << "~" << bit.length()
	       << dendl;
      p.set_len(bit.length());
      new_progress.data_complete = true;
    }
    out_op->data.claim_append(bit);
  }

  if (!out_op->data_included.empty())
    new_progress.data_recovered_to = out_op->data_included.range_end();

  if (new_progress.is_complete(recovery_info)) {
    new_progress.data_complete = true;
    if (stat)
      stat->num_objects_recovered++;
  }

  if (stat) {
    stat->num_keys_recovered += out_op->omap_entries.size();
    stat->num_bytes_recovered += out_op->data.length();
  }

  osd->logger->inc(l_osd_push);
  osd->logger->inc(l_osd_push_outb, out_op->data.length());
  
  // send
  out_op->version = recovery_info.version;
  out_op->soid = recovery_info.soid;
  out_op->recovery_info = recovery_info;
  out_op->after_progress = new_progress;
  out_op->before_progress = progress;
  return 0;
}

int ReplicatedBackend::send_push_op_legacy(int prio, int peer, PushOp &pop)
{
  tid_t tid = osd->get_tid();
  osd_reqid_t rid(osd->get_cluster_msgr_name(), 0, tid);
  MOSDSubOp *subop = new MOSDSubOp(rid, get_info().pgid, pop.soid,
				   false, 0, get_osdmap()->get_epoch(),
				   tid, pop.recovery_info.version);
  subop->ops = vector<OSDOp>(1);
  subop->ops[0].op.op = CEPH_OSD_OP_PUSH;

  subop->set_priority(prio);
  subop->version = pop.version;
  subop->ops[0].indata.claim(pop.data);
  subop->data_included.swap(pop.data_included);
  subop->omap_header.claim(pop.omap_header);
  subop->omap_entries.swap(pop.omap_entries);
  subop->attrset.swap(pop.attrset);
  subop->recovery_info = pop.recovery_info;
  subop->current_progress = pop.before_progress;
  subop->recovery_progress = pop.after_progress;

  osd->send_message_osd_cluster(peer, subop, get_osdmap()->get_epoch());
  return 0;
}

void ReplicatedBackend::prep_push_op_blank(const hobject_t& soid, PushOp *op)
{
  op->recovery_info.version = eversion_t();
  op->version = eversion_t();
  op->soid = soid;
}

void ReplicatedBackend::sub_op_push_reply(OpRequestRef op)
{
  MOSDSubOpReply *reply = static_cast<MOSDSubOpReply*>(op->get_req());
  const hobject_t& soid = reply->get_poid();
  assert(reply->get_header().type == MSG_OSD_SUBOPREPLY);
  dout(10) << "sub_op_push_reply from " << reply->get_source() << " " << *reply << dendl;
  int peer = reply->get_source().num();

  op->mark_started();
  
  PushReplyOp rop;
  rop.soid = soid;
  PushOp pop;
  bool more = handle_push_reply(peer, rop, &pop);
  if (more)
    send_push_op_legacy(op->get_req()->get_priority(), peer, pop);
}

bool ReplicatedBackend::handle_push_reply(int peer, PushReplyOp &op, PushOp *reply)
{
  const hobject_t &soid = op.soid;
  if (pushing.count(soid) == 0) {
    dout(10) << "huh, i wasn't pushing " << soid << " to osd." << peer
	     << ", or anybody else"
	     << dendl;
    return false;
  } else if (pushing[soid].count(peer) == 0) {
    dout(10) << "huh, i wasn't pushing " << soid << " to osd." << peer
	     << dendl;
    return false;
  } else {
    PushInfo *pi = &pushing[soid][peer];

    if (!pi->recovery_progress.data_complete) {
      dout(10) << " pushing more from, "
	       << pi->recovery_progress.data_recovered_to
	       << " of " << pi->recovery_info.copy_subset << dendl;
      ObjectRecoveryProgress new_progress;
      int r = build_push_op(
	pi->recovery_info,
	pi->recovery_progress, &new_progress, reply,
	&(pi->stat));
      assert(r == 0);
      pi->recovery_progress = new_progress;
      return true;
    } else {
      // done!
      get_parent()->on_peer_recover(
	peer, soid, pi->recovery_info,
	pi->stat);
      
      pushing[soid].erase(peer);
      pi = NULL;
      
      
      if (pushing[soid].empty()) {
	get_parent()->on_global_recover(soid);
      } else {
	dout(10) << "pushed " << soid << ", still waiting for push ack from " 
		 << pushing[soid].size() << " others" << dendl;
      }
      return false;
    }
  }
}

void ReplicatedPG::finish_degraded_object(const hobject_t& oid)
{
  dout(10) << "finish_degraded_object " << oid << dendl;
  ObjectContextRef obc(object_contexts.lookup(oid));
  if (obc) {
    for (set<ObjectContextRef>::iterator j = obc->blocking.begin();
	 j != obc->blocking.end();
	 obc->blocking.erase(j++)) {
      dout(10) << " no longer blocking writes for " << (*j)->obs.oi.soid << dendl;
      (*j)->blocked_by = ObjectContextRef();
    }
  }
  if (callbacks_for_degraded_object.count(oid)) {
    list<Context*> contexts;
    contexts.swap(callbacks_for_degraded_object[oid]);
    callbacks_for_degraded_object.erase(oid);
    for (list<Context*>::iterator i = contexts.begin();
	 i != contexts.end();
	 ++i) {
      (*i)->complete(0);
    }
  }
}

/** op_pull
 * process request to pull an entire object.
 * NOTE: called from opqueue.
 */
void ReplicatedBackend::sub_op_pull(OpRequestRef op)
{
  MOSDSubOp *m = static_cast<MOSDSubOp*>(op->get_req());
  assert(m->get_header().type == MSG_OSD_SUBOP);

  op->mark_started();

  const hobject_t soid = m->poid;

  dout(7) << "pull" << soid << " v " << m->version
          << " from " << m->get_source()
          << dendl;

  assert(!is_primary());  // we should be a replica or stray.

  PullOp pop;
  pop.soid = soid;
  pop.recovery_info = m->recovery_info;
  pop.recovery_progress = m->recovery_progress;

  PushOp reply;
  handle_pull(m->get_source().num(), pop, &reply);
  send_push_op_legacy(
    m->get_priority(),
    m->get_source().num(),
    reply);

  log_subop_stats(osd, op, 0, l_osd_sop_pull_lat);
}

void ReplicatedBackend::handle_pull(int peer, PullOp &op, PushOp *reply)
{
  const hobject_t &soid = op.soid;
  struct stat st;
  int r = osd->store->stat(coll, soid, &st);
  if (r != 0) {
    osd->clog.error() << get_info().pgid << " "
		      << peer << " tried to pull " << soid
		      << " but got " << cpp_strerror(-r) << "\n";
    prep_push_op_blank(soid, reply);
  } else {
    ObjectRecoveryInfo &recovery_info = op.recovery_info;
    ObjectRecoveryProgress &progress = op.recovery_progress;
    if (progress.first && recovery_info.size == ((uint64_t)-1)) {
      // Adjust size and copy_subset
      recovery_info.size = st.st_size;
      recovery_info.copy_subset.clear();
      if (st.st_size)
	recovery_info.copy_subset.insert(0, st.st_size);
      assert(recovery_info.clone_subset.empty());
    }

    r = build_push_op(recovery_info, progress, 0, reply);
    if (r < 0)
      prep_push_op_blank(soid, reply);
  }
}


void ReplicatedPG::_committed_pushed_object(
  epoch_t epoch, eversion_t last_complete)
{
  lock();
  if (!pg_has_reset_since(epoch)) {
    dout(10) << "_committed_pushed_object last_complete " << last_complete << " now ondisk" << dendl;
    last_complete_ondisk = last_complete;

    if (last_complete_ondisk == info.last_update) {
      if (!is_primary()) {
        // Either we are a replica or backfill target.
	// we are fully up to date.  tell the primary!
	osd->send_message_osd_cluster(get_primary(),
				      new MOSDPGTrim(get_osdmap()->get_epoch(), info.pgid,
						     last_complete_ondisk),
				      get_osdmap()->get_epoch());
      } else {
	// we are the primary.  tell replicas to trim?
	if (calc_min_last_complete_ondisk())
	  trim_peers();
      }
    }

  } else {
    dout(10) << "_committed_pushed_object pg has changed, not touching last_complete_ondisk" << dendl;
  }

  unlock();
}

void ReplicatedPG::_applied_recovered_object(ObjectContextRef obc)
{
  lock();
  dout(10) << "_applied_recovered_object " << *obc << dendl;

  assert(active_pushes >= 1);
  --active_pushes;

  // requeue an active chunky scrub waiting on recovery ops
  if (!deleting && active_pushes == 0
      && scrubber.is_chunky_scrub_active()) {
    osd->scrub_wq.queue(this);
  }

  unlock();
}

void ReplicatedPG::_applied_recovered_object_replica()
{
  lock();
  dout(10) << "_applied_recovered_object_replica" << dendl;

  assert(active_pushes >= 1);
  --active_pushes;

  // requeue an active chunky scrub waiting on recovery ops
  if (!deleting && active_pushes == 0 &&
      scrubber.active_rep_scrub && scrubber.active_rep_scrub->chunky) {
    osd->rep_scrub_wq.queue(scrubber.active_rep_scrub);
    scrubber.active_rep_scrub = 0;
  }

  unlock();
}

void ReplicatedPG::recover_got(hobject_t oid, eversion_t v)
{
  dout(10) << "got missing " << oid << " v " << v << dendl;
  if (pg_log.get_missing().is_missing(oid, v)) {
      if (is_primary())
	missing_loc.erase(oid);
  }
  pg_log.recover_got(oid, v, info);
  if (pg_log.get_log().complete_to != pg_log.get_log().log.end()) {
    dout(10) << "last_complete now " << info.last_complete
	     << " log.complete_to " << pg_log.get_log().complete_to->version
	     << dendl;
  } else {
    dout(10) << "last_complete now " << info.last_complete
	     << " log.complete_to at end" << dendl;
    //below is not true in the repair case.
    //assert(missing.num_missing() == 0);  // otherwise, complete_to was wrong.
    assert(info.last_complete == info.last_update);
  }
}


/**
 * trim received data to remove what we don't want
 *
 * @param copy_subset intervals we want
 * @param data_included intervals we got
 * @param data_recieved data we got
 * @param intervals_usable intervals we want to keep
 * @param data_usable matching data we want to keep
 */
void ReplicatedBackend::trim_pushed_data(
  const interval_set<uint64_t> &copy_subset,
  const interval_set<uint64_t> &intervals_received,
  bufferlist data_received,
  interval_set<uint64_t> *intervals_usable,
  bufferlist *data_usable)
{
  if (intervals_received.subset_of(copy_subset)) {
    *intervals_usable = intervals_received;
    *data_usable = data_received;
    return;
  }

  intervals_usable->intersection_of(copy_subset,
				    intervals_received);

  uint64_t off = 0;
  for (interval_set<uint64_t>::const_iterator p = intervals_received.begin();
       p != intervals_received.end();
       ++p) {
    interval_set<uint64_t> x;
    x.insert(p.get_start(), p.get_len());
    x.intersection_of(copy_subset);
    for (interval_set<uint64_t>::const_iterator q = x.begin();
	 q != x.end();
	 ++q) {
      bufferlist sub;
      uint64_t data_off = off + (q.get_start() - p.get_start());
      sub.substr_of(data_received, data_off, q.get_len());
      data_usable->claim_append(sub);
    }
    off += p.get_len();
  }
}

/** op_push
 * NOTE: called from opqueue.
 */
void ReplicatedBackend::sub_op_push(OpRequestRef op)
{
  op->mark_started();
  MOSDSubOp *m = static_cast<MOSDSubOp *>(op->get_req());

  PushOp pop;
  pop.soid = m->recovery_info.soid;
  pop.version = m->version;
  m->claim_data(pop.data);
  pop.data_included.swap(m->data_included);
  pop.omap_header.swap(m->omap_header);
  pop.omap_entries.swap(m->omap_entries);
  pop.attrset.swap(m->attrset);
  pop.recovery_info = m->recovery_info;
  pop.before_progress = m->current_progress;
  pop.after_progress = m->recovery_progress;
  ObjectStore::Transaction *t = new ObjectStore::Transaction;

  if (is_primary()) {
    PullOp resp;
    RPGHandle *h = _open_recovery_op();
    list<hobject_t> to_continue;
    bool more = handle_pull_response(
      m->get_source().num(), pop, &resp,
      &to_continue, t);
    if (more) {
      send_pull_legacy(
	m->get_priority(),
	m->get_source().num(),
	resp.recovery_info,
	resp.recovery_progress);
    } else {
      C_ReplicatedBackend_OnPullComplete *c =
	new C_ReplicatedBackend_OnPullComplete(
	  this,
	  op->get_req()->get_priority());
      c->to_continue.swap(to_continue);
      t->register_on_complete(
	new C_QueueInWQ(
	  &osd->push_wq,
	  get_parent()->bless_gencontext(c)));
    }
    run_recovery_op(h, op->get_req()->get_priority());
  } else {
    PushReplyOp resp;
    MOSDSubOpReply *reply = new MOSDSubOpReply(
      m, 0, get_osdmap()->get_epoch(), CEPH_OSD_FLAG_ACK);
    reply->set_priority(m->get_priority());
    assert(entity_name_t::TYPE_OSD == m->get_connection()->peer_type);
    handle_push(m->get_source().num(), pop, &resp, t);
    t->register_on_complete(new C_OSD_SendMessageOnConn(
			      osd, reply, m->get_connection()));
  }
  get_parent()->queue_transaction(t);
  return;
}

void ReplicatedPG::failed_push(int from, const hobject_t &soid)
{
  assert(recovering.count(soid));
  recovering.erase(soid);
  map<hobject_t,set<int> >::iterator p = missing_loc.find(soid);
  if (p != missing_loc.end()) {
    dout(0) << "_failed_push " << soid << " from osd." << from
	    << ", reps on " << p->second << dendl;

    p->second.erase(from);          // forget about this (bad) peer replica
    if (p->second.empty())
      missing_loc.erase(p);
  } else {
    dout(0) << "_failed_push " << soid << " from osd." << from
	    << " but not in missing_loc ???" << dendl;
  }
  finish_recovery_op(soid);  // close out this attempt,
}

void ReplicatedBackend::_failed_push(int from, const hobject_t &soid)
{
  get_parent()->failed_push(from, soid);
  pull_from_peer[from].erase(soid);
  if (pull_from_peer[from].empty())
    pull_from_peer.erase(from);
  pulling.erase(soid);
}

void ReplicatedPG::sub_op_remove(OpRequestRef op)
{
  MOSDSubOp *m = static_cast<MOSDSubOp*>(op->get_req());
  assert(m->get_header().type == MSG_OSD_SUBOP);
  dout(7) << "sub_op_remove " << m->poid << dendl;

  op->mark_started();

  ObjectStore::Transaction *t = new ObjectStore::Transaction;
  remove_snap_mapped_object(*t, m->poid);
  int r = osd->store->queue_transaction(osr.get(), t);
  assert(r == 0);
}


eversion_t ReplicatedPG::pick_newest_available(const hobject_t& oid)
{
  eversion_t v;

  assert(pg_log.get_missing().is_missing(oid));
  v = pg_log.get_missing().missing.find(oid)->second.have;
  dout(10) << "pick_newest_available " << oid << " " << v << " on osd." << osd->whoami << " (local)" << dendl;

  assert(actingbackfill.size() > 0);
  for (unsigned i=1; i<actingbackfill.size(); ++i) {
    int peer = actingbackfill[i];
    if (!peer_missing[peer].is_missing(oid)) {
      assert(peer == get_backfill_target());
      continue;
    }
    eversion_t h = peer_missing[peer].missing[oid].have;
    dout(10) << "pick_newest_available " << oid << " " << h << " on osd." << peer << dendl;
    if (h > v)
      v = h;
  }

  dout(10) << "pick_newest_available " << oid << " " << v << " (newest)" << dendl;
  return v;
}


/* Mark an object as lost
 */
ObjectContextRef ReplicatedPG::mark_object_lost(ObjectStore::Transaction *t,
							    const hobject_t &oid, eversion_t version,
							    utime_t mtime, int what)
{
  // Wake anyone waiting for this object. Now that it's been marked as lost,
  // we will just return an error code.
  map<hobject_t, list<OpRequestRef> >::iterator wmo =
    waiting_for_missing_object.find(oid);
  if (wmo != waiting_for_missing_object.end()) {
    requeue_ops(wmo->second);
  }

  // Add log entry
  ++info.last_update.version;
  pg_log_entry_t e(what, oid, info.last_update, version, 0, osd_reqid_t(), mtime);
  pg_log.add(e);
  
  ObjectContextRef obc = get_object_context(oid, true);

  obc->ondisk_write_lock();

  obc->obs.oi.set_flag(object_info_t::FLAG_LOST);
  obc->obs.oi.version = info.last_update;
  obc->obs.oi.prior_version = version;

  bufferlist b2;
  obc->obs.oi.encode(b2);
  t->setattr(coll, oid, OI_ATTR, b2);

  return obc;
}

struct C_PG_MarkUnfoundLost : public Context {
  ReplicatedPGRef pg;
  list<ObjectContextRef> obcs;
  C_PG_MarkUnfoundLost(ReplicatedPG *p) : pg(p) {}
  void finish(int r) {
    pg->_finish_mark_all_unfound_lost(obcs);
  }
};

/* Mark all unfound objects as lost.
 */
void ReplicatedPG::mark_all_unfound_lost(int what)
{
  dout(3) << __func__ << " " << pg_log_entry_t::get_op_name(what) << dendl;

  dout(30) << __func__ << ": log before:\n";
  pg_log.get_log().print(*_dout);
  *_dout << dendl;

  ObjectStore::Transaction *t = new ObjectStore::Transaction;
  C_PG_MarkUnfoundLost *c = new C_PG_MarkUnfoundLost(this);

  utime_t mtime = ceph_clock_now(cct);
  info.last_update.epoch = get_osdmap()->get_epoch();
  const pg_missing_t &missing = pg_log.get_missing();
  map<hobject_t, pg_missing_t::item>::const_iterator m = missing.missing.begin();
  map<hobject_t, pg_missing_t::item>::const_iterator mend = missing.missing.end();
  while (m != mend) {
    const hobject_t &oid(m->first);
    if (missing_loc.find(oid) != missing_loc.end()) {
      // We only care about unfound objects
      ++m;
      continue;
    }

    ObjectContextRef obc;
    eversion_t prev;

    switch (what) {
    case pg_log_entry_t::LOST_MARK:
      obc = mark_object_lost(t, oid, m->second.need, mtime, pg_log_entry_t::LOST_MARK);
      pg_log.missing_got(m++);
      assert(0 == "actually, not implemented yet!");
      // we need to be careful about how this is handled on the replica!
      break;

    case pg_log_entry_t::LOST_REVERT:
      prev = pick_newest_available(oid);
      if (prev > eversion_t()) {
	// log it
	++info.last_update.version;
	pg_log_entry_t e(
	  pg_log_entry_t::LOST_REVERT, oid, info.last_update,
	  m->second.need, 0, osd_reqid_t(), mtime);
	e.reverting_to = prev;
	pg_log.add(e);
	dout(10) << e << dendl;

	// we are now missing the new version; recovery code will sort it out.
	++m;
	pg_log.revise_need(oid, info.last_update);
	break;
      }
      /** fall-thru **/

    case pg_log_entry_t::LOST_DELETE:
      {
	// log it
      	++info.last_update.version;
	pg_log_entry_t e(pg_log_entry_t::LOST_DELETE, oid, info.last_update, m->second.need,
		     0, osd_reqid_t(), mtime);
	pg_log.add(e);
	dout(10) << e << dendl;

	// delete local copy?  NOT YET!  FIXME
	if (m->second.have != eversion_t()) {
	  assert(0 == "not implemented.. tho i'm not sure how useful it really would be.");
	}
	pg_log.missing_rm(m++);
      }
      break;

    default:
      assert(0);
    }

    if (obc)
      c->obcs.push_back(obc);
  }

  dout(30) << __func__ << ": log after:\n";
  pg_log.get_log().print(*_dout);
  *_dout << dendl;

  info.stats.stats_invalid = true;

  if (missing.num_missing() == 0) {
    // advance last_complete since nothing else is missing!
    info.last_complete = info.last_update;
  }

  dirty_info = true;
  write_if_dirty(*t);

  osd->store->queue_transaction(osr.get(), t, c, NULL, new C_OSD_OndiskWriteUnlockList(&c->obcs));
	      
  // Send out the PG log to all replicas
  // So that they know what is lost
  share_pg_log();

  // queue ourselves so that we push the (now-lost) object_infos to replicas.
  osd->queue_for_recovery(this);
}

void ReplicatedPG::_finish_mark_all_unfound_lost(list<ObjectContextRef>& obcs)
{
  lock();
  dout(10) << "_finish_mark_all_unfound_lost " << dendl;

  if (!deleting)
    requeue_ops(waiting_for_all_missing);
  waiting_for_all_missing.clear();

  obcs.clear();
  unlock();
}

void ReplicatedPG::_split_into(pg_t child_pgid, PG *child, unsigned split_bits)
{
  assert(repop_queue.empty());
}

/*
 * pg status change notification
 */

void ReplicatedPG::apply_and_flush_repops(bool requeue)
{
  list<OpRequestRef> rq;

  // apply all repops
  while (!repop_queue.empty()) {
    RepGather *repop = repop_queue.front();
    repop_queue.pop_front();
    dout(10) << " applying repop tid " << repop->rep_tid << dendl;
    if (!repop->applied && !repop->applying)
      apply_repop(repop);
    repop->aborted = true;

    if (requeue) {
      if (repop->ctx->op) {
	dout(10) << " requeuing " << *repop->ctx->op->get_req() << dendl;
	rq.push_back(repop->ctx->op);
	repop->ctx->op = OpRequestRef();
      }

      // also requeue any dups, interleaved into position
      map<eversion_t, list<OpRequestRef> >::iterator p = waiting_for_ondisk.find(repop->v);
      if (p != waiting_for_ondisk.end()) {
	dout(10) << " also requeuing ondisk waiters " << p->second << dendl;
	rq.splice(rq.end(), p->second);
	waiting_for_ondisk.erase(p);
      }
    }

    remove_repop(repop);
  }

  if (requeue) {
    requeue_ops(rq);
    assert(waiting_for_ondisk.empty());
  }

  waiting_for_ondisk.clear();
  waiting_for_ack.clear();
}

void ReplicatedPG::on_flushed()
{
  assert(flushes_in_progress > 0);
  flushes_in_progress--;
  if (flushes_in_progress == 0) {
    requeue_ops(waiting_for_active);
  }
  if (!is_active() || !is_primary()) {
    pair<hobject_t, ObjectContextRef> i;
    while (object_contexts.get_next(i.first, &i)) {
      derr << "on_flushed: object " << i.first << " obc still alive" << dendl;
    }
    assert(object_contexts.empty());
  }
  pgbackend->on_flushed();
}

void ReplicatedPG::on_removal(ObjectStore::Transaction *t)
{
  dout(10) << "on_removal" << dendl;

  // adjust info to backfill
  info.last_backfill = hobject_t();
  dirty_info = true;
  write_if_dirty(*t);

  on_shutdown();
}

void ReplicatedPG::on_shutdown()
{
  dout(10) << "on_shutdown" << dendl;

  // remove from queues
  osd->recovery_wq.dequeue(this);
  osd->scrub_wq.dequeue(this);
  osd->scrub_finalize_wq.dequeue(this);
  osd->snap_trim_wq.dequeue(this);
  osd->pg_stat_queue_dequeue(this);
  osd->dequeue_pg(this, 0);
  osd->peering_wq.dequeue(this);

  // handles queue races
  deleting = true;

  unreg_next_scrub();
  cancel_copy_ops(false);
  apply_and_flush_repops(false);
  context_registry_on_change();

  osd->remote_reserver.cancel_reservation(info.pgid);
  osd->local_reserver.cancel_reservation(info.pgid);

  clear_primary_state();
  osd->remove_want_pg_temp(info.pgid);
  cancel_recovery();
}

// For now only care about a single backfill at a time
void ReplicatedPG::on_activate()
{
<<<<<<< HEAD
  int backfill_target = get_backfill_target();
  if (backfill_target == -1)
    return;
  last_backfill_started = peer_info[backfill_target].last_backfill;
  assert(last_backfill_started != hobject_t::get_max());
  dout(10) << " chose backfill target osd." << backfill_target
	   << " from " << last_backfill_started << dendl;
=======
  for (unsigned i = 1; i<acting.size(); i++) {
    if (peer_info[acting[i]].last_backfill != hobject_t::get_max()) {
      assert(backfill_target == -1);
      backfill_target = acting[i];
      last_backfill_started = peer_info[acting[i]].last_backfill;
      dout(10) << " chose backfill target osd." << backfill_target
	       << " from " << last_backfill_started << dendl;
    }
  }

  hit_set_setup();
>>>>>>> 29cc7229
}

void ReplicatedPG::on_change(ObjectStore::Transaction *t)
{
  dout(10) << "on_change" << dendl;

  if (hit_set && hit_set->insert_count() == 0) {
    dout(20) << " discarding empty hit_set" << dendl;
    hit_set_clear();
  }

  // requeue everything in the reverse order they should be
  // reexamined.

  clear_scrub_reserved();
  scrub_clear_state();

  context_registry_on_change();

  cancel_copy_ops(is_primary());

  // requeue object waiters
  if (is_primary()) {
    requeue_object_waiters(waiting_for_missing_object);
  } else {
    waiting_for_missing_object.clear();
  }
  for (map<hobject_t,list<OpRequestRef> >::iterator p = waiting_for_degraded_object.begin();
       p != waiting_for_degraded_object.end();
       waiting_for_degraded_object.erase(p++)) {
    if (is_primary())
      requeue_ops(p->second);
    else
      p->second.clear();
    finish_degraded_object(p->first);
  }
  for (map<hobject_t,list<OpRequestRef> >::iterator p = waiting_for_blocked_object.begin();
       p != waiting_for_blocked_object.end();
       waiting_for_blocked_object.erase(p++)) {
    if (is_primary())
      requeue_ops(p->second);
    else
      p->second.clear();
  }

  if (is_primary())
    requeue_ops(waiting_for_all_missing);
  else
    waiting_for_all_missing.clear();

  // this will requeue ops we were working on but didn't finish, and
  // any dups
  apply_and_flush_repops(is_primary());

  pgbackend->on_change(t);

  // clear snap_trimmer state
  snap_trimmer_machine.process_event(Reset());

  debug_op_order.clear();
  unstable_stats.clear();
}

void ReplicatedPG::on_role_change()
{
  dout(10) << "on_role_change" << dendl;
  if (get_role() != 0 && hit_set) {
    dout(10) << " clearing hit set" << dendl;
    hit_set_clear();
  }
}

void ReplicatedPG::on_pool_change()
{
  dout(10) << __func__ << dendl;
  hit_set_setup();
}

// clear state.  called on recovery completion AND cancellation.
void ReplicatedPG::_clear_recovery_state()
{
  missing_loc.clear();
  missing_loc_sources.clear();
#ifdef DEBUG_RECOVERY_OIDS
  recovering_oids.clear();
#endif
  last_backfill_started = hobject_t();
  list<OpRequestRef> blocked_ops;
  set<hobject_t>::iterator i = backfills_in_flight.begin();
  while (i != backfills_in_flight.end()) {
    assert(recovering.count(*i));
    recovering[*i]->drop_backfill_read(&blocked_ops);
    requeue_ops(blocked_ops);
    backfills_in_flight.erase(i++);
  }
  assert(backfills_in_flight.empty());
  pending_backfill_updates.clear();
  recovering.clear();
  pgbackend->clear_state();
}

void ReplicatedPG::cancel_pull(const hobject_t &soid)
{
  assert(recovering.count(soid));
  recovering.erase(soid);
  finish_recovery_op(soid);
  pg_log.set_last_requested(0); // get recover_primary to start over
}

void ReplicatedPG::check_recovery_sources(const OSDMapRef osdmap)
{
  /*
   * check that any peers we are planning to (or currently) pulling
   * objects from are dealt with.
   */
  set<int> now_down;
  for (set<int>::iterator p = missing_loc_sources.begin();
       p != missing_loc_sources.end();
       ) {
    if (osdmap->is_up(*p)) {
      ++p;
      continue;
    }
    dout(10) << "check_recovery_sources source osd." << *p << " now down" << dendl;
    now_down.insert(*p);
    missing_loc_sources.erase(p++);
  }
  pgbackend->check_recovery_sources(osdmap);

  if (now_down.empty()) {
    dout(10) << "check_recovery_sources no source osds (" << missing_loc_sources << ") went down" << dendl;
  } else {
    dout(10) << "check_recovery_sources sources osds " << now_down << " now down, remaining sources are "
	     << missing_loc_sources << dendl;
    
    // filter missing_loc
    map<hobject_t, set<int> >::iterator p = missing_loc.begin();
    while (p != missing_loc.end()) {
      set<int>::iterator q = p->second.begin();
      while (q != p->second.end())
	if (now_down.count(*q)) {
	  p->second.erase(q++);
	} else {
	  assert(missing_loc_sources.count(*q));
	  ++q;
	}
      if (p->second.empty())
	missing_loc.erase(p++);
      else
	++p;
    }
  }

  for (set<int>::iterator i = peer_log_requested.begin();
       i != peer_log_requested.end();
       ) {
    if (!osdmap->is_up(*i)) {
      dout(10) << "peer_log_requested removing " << *i << dendl;
      peer_log_requested.erase(i++);
    } else {
      ++i;
    }
  }

  for (set<int>::iterator i = peer_missing_requested.begin();
       i != peer_missing_requested.end();
       ) {
    if (!osdmap->is_up(*i)) {
      dout(10) << "peer_missing_requested removing " << *i << dendl;
      peer_missing_requested.erase(i++);
    } else {
      ++i;
    }
  }
}
  

bool ReplicatedPG::start_recovery_ops(
  int max, RecoveryCtx *prctx,
  ThreadPool::TPHandle &handle,
  int *ops_started)
{
  int& started = *ops_started;
  started = 0;
  bool work_in_progress = false;
  assert(is_primary());

  if (!state_test(PG_STATE_RECOVERING) &&
      !state_test(PG_STATE_BACKFILL)) {
    /* TODO: I think this case is broken and will make do_recovery()
     * unhappy since we're returning false */
    dout(10) << "recovery raced and were queued twice, ignoring!" << dendl;
    return false;
  }

  const pg_missing_t &missing = pg_log.get_missing();

  int num_missing = missing.num_missing();
  int num_unfound = get_num_unfound();

  if (num_missing == 0) {
    info.last_complete = info.last_update;
  }

  if (num_missing == num_unfound) {
    // All of the missing objects we have are unfound.
    // Recover the replicas.
    started = recover_replicas(max, handle);
  }
  if (!started) {
    // We still have missing objects that we should grab from replicas.
    started += recover_primary(max, handle);
  }
  if (!started && num_unfound != get_num_unfound()) {
    // second chance to recovery replicas
    started = recover_replicas(max, handle);
  }

  if (started)
    work_in_progress = true;

  bool deferred_backfill = false;
  int backfill_target = get_backfill_target();
  if (recovering.empty() &&
      state_test(PG_STATE_BACKFILL) &&
      backfill_target >= 0 && started < max &&
      missing.num_missing() == 0 &&
      !waiting_on_backfill) {
    if (get_osdmap()->test_flag(CEPH_OSDMAP_NOBACKFILL)) {
      dout(10) << "deferring backfill due to NOBACKFILL" << dendl;
      deferred_backfill = true;
    } else if (!backfill_reserved) {
      dout(10) << "deferring backfill due to !backfill_reserved" << dendl;
      if (!backfill_reserving) {
	dout(10) << "queueing RequestBackfill" << dendl;
	backfill_reserving = true;
	queue_peering_event(
	  CephPeeringEvtRef(
	    new CephPeeringEvt(
	      get_osdmap()->get_epoch(),
	      get_osdmap()->get_epoch(),
	      RequestBackfill())));
      }
      deferred_backfill = true;
    } else {
      started += recover_backfill(max - started, handle, &work_in_progress);
    }
  }

  dout(10) << " started " << started << dendl;
  osd->logger->inc(l_osd_rop, started);

  if (!recovering.empty() ||
      work_in_progress || recovery_ops_active > 0 || deferred_backfill)
    return work_in_progress;

  assert(recovering.empty());
  assert(recovery_ops_active == 0);

  int unfound = get_num_unfound();
  if (unfound) {
    dout(10) << " still have " << unfound << " unfound" << dendl;
    return work_in_progress;
  }

  if (missing.num_missing() > 0) {
    // this shouldn't happen!
    osd->clog.error() << info.pgid << " recovery ending with " << missing.num_missing()
		      << ": " << missing.missing << "\n";
    return work_in_progress;
  }

  if (needs_recovery()) {
    // this shouldn't happen!
    // We already checked num_missing() so we must have missing replicas
    osd->clog.error() << info.pgid << " recovery ending with missing replicas\n";
    return work_in_progress;
  }

  if (state_test(PG_STATE_RECOVERING)) {
    state_clear(PG_STATE_RECOVERING);
    if (needs_backfill()) {
      dout(10) << "recovery done, queuing backfill" << dendl;
      queue_peering_event(
        CephPeeringEvtRef(
          new CephPeeringEvt(
            get_osdmap()->get_epoch(),
            get_osdmap()->get_epoch(),
            RequestBackfill())));
    } else {
      dout(10) << "recovery done, no backfill" << dendl;
      queue_peering_event(
        CephPeeringEvtRef(
          new CephPeeringEvt(
            get_osdmap()->get_epoch(),
            get_osdmap()->get_epoch(),
            AllReplicasRecovered())));
    }
  } else { // backfilling
    state_clear(PG_STATE_BACKFILL);
    dout(10) << "recovery done, backfill done" << dendl;
    queue_peering_event(
      CephPeeringEvtRef(
        new CephPeeringEvt(
          get_osdmap()->get_epoch(),
          get_osdmap()->get_epoch(),
          Backfilled())));
  }

  return 0;
}

/**
 * do one recovery op.
 * return true if done, false if nothing left to do.
 */
int ReplicatedPG::recover_primary(int max, ThreadPool::TPHandle &handle)
{
  assert(is_primary());

  const pg_missing_t &missing = pg_log.get_missing();

  dout(10) << "recover_primary recovering " << recovering.size()
	   << " in pg" << dendl;
  dout(10) << "recover_primary " << missing << dendl;
  dout(25) << "recover_primary " << missing.missing << dendl;

  // look at log!
  pg_log_entry_t *latest = 0;
  int started = 0;
  int skipped = 0;

  PGBackend::RecoveryHandle *h = pgbackend->open_recovery_op();
  map<version_t, hobject_t>::const_iterator p =
    missing.rmissing.lower_bound(pg_log.get_log().last_requested);
  while (p != missing.rmissing.end()) {
    handle.reset_tp_timeout();
    hobject_t soid;
    version_t v = p->first;

    if (pg_log.get_log().objects.count(p->second)) {
      latest = pg_log.get_log().objects.find(p->second)->second;
      assert(latest->is_update());
      soid = latest->soid;
    } else {
      latest = 0;
      soid = p->second;
    }
    const pg_missing_t::item& item = missing.missing.find(p->second)->second;
    ++p;

    hobject_t head = soid;
    head.snap = CEPH_NOSNAP;

    eversion_t need = item.need;

    bool unfound = (missing_loc.find(soid) == missing_loc.end());

    dout(10) << "recover_primary "
             << soid << " " << item.need
	     << (unfound ? " (unfound)":"")
	     << (missing.is_missing(soid) ? " (missing)":"")
	     << (missing.is_missing(head) ? " (missing head)":"")
             << (recovering.count(soid) ? " (recovering)":"")
	     << (recovering.count(head) ? " (recovering head)":"")
             << dendl;

    if (latest) {
      switch (latest->op) {
      case pg_log_entry_t::CLONE:
	/*
	 * Handling for this special case removed for now, until we
	 * can correctly construct an accurate SnapSet from the old
	 * one.
	 */
	break;

      case pg_log_entry_t::LOST_REVERT:
	{
	  if (item.have == latest->reverting_to) {
	    ObjectContextRef obc = get_object_context(soid, true);
	    
	    if (obc->obs.oi.version == latest->version) {
	      // I'm already reverting
	      dout(10) << " already reverting " << soid << dendl;
	    } else {
	      dout(10) << " reverting " << soid << " to " << latest->prior_version << dendl;
	      obc->ondisk_write_lock();
	      obc->obs.oi.version = latest->version;

	      ObjectStore::Transaction *t = new ObjectStore::Transaction;
	      t->register_on_applied(new ObjectStore::C_DeleteTransaction(t));
	      bufferlist b2;
	      obc->obs.oi.encode(b2);
	      t->setattr(coll, soid, OI_ATTR, b2);

	      recover_got(soid, latest->version);

	      ++active_pushes;

	      osd->store->queue_transaction(osr.get(), t,
					    new C_OSD_AppliedRecoveredObject(this, obc),
					    new C_OSD_CommittedPushedObject(
					      this,
					      get_osdmap()->get_epoch(),
					      info.last_complete),
					    new C_OSD_OndiskWriteUnlock(obc));
	      continue;
	    }
	  } else {
	    /*
	     * Pull the old version of the object.  Update missing_loc here to have the location
	     * of the version we want.
	     *
	     * This doesn't use the usual missing_loc paths, but that's okay:
	     *  - if we have it locally, we hit the case above, and go from there.
	     *  - if we don't, we always pass through this case during recovery and set up the location
	     *    properly.
	     *  - this way we don't need to mangle the missing code to be general about needing an old
	     *    version...
	     */
	    eversion_t alternate_need = latest->reverting_to;
	    dout(10) << " need to pull prior_version " << alternate_need << " for revert " << item << dendl;

	    set<int>& loc = missing_loc[soid];
	    for (map<int,pg_missing_t>::iterator p = peer_missing.begin(); p != peer_missing.end(); ++p)
	      if (p->second.is_missing(soid, need) &&
		  p->second.missing[soid].have == alternate_need) {
		missing_loc_sources.insert(p->first);
		loc.insert(p->first);
	      }
	    dout(10) << " will pull " << alternate_need << " or " << need << " from one of " << loc << dendl;
	    unfound = false;
	  }
	}
	break;
      }
    }
   
    if (!recovering.count(soid)) {
      if (recovering.count(head)) {
	++skipped;
      } else if (unfound) {
	++skipped;
      } else {
	int r = recover_missing(
	  soid, need, cct->_conf->osd_recovery_op_priority, h);
	switch (r) {
	case PULL_YES:
	  ++started;
	  break;
	case PULL_OTHER:
	  ++started;
	case PULL_NONE:
	  ++skipped;
	  break;
	default:
	  assert(0);
	}
	if (started >= max)
	  break;
      }
    }
    
    // only advance last_requested if we haven't skipped anything
    if (!skipped)
      pg_log.set_last_requested(v);
  }
 
  pgbackend->run_recovery_op(h, cct->_conf->osd_recovery_op_priority);
  return started;
}

int ReplicatedPG::prep_object_replica_pushes(
  const hobject_t& soid, eversion_t v,
  PGBackend::RecoveryHandle *h)
{
  assert(is_primary());
  dout(10) << __func__ << ": on " << soid << dendl;

  // NOTE: we know we will get a valid oloc off of disk here.
  ObjectContextRef obc = get_object_context(soid, false);
  if (!obc) {
    pg_log.missing_add(soid, v, eversion_t());
    bool uhoh = true;
    assert(actingbackfill.size() > 0);
    for (unsigned i=1; i<actingbackfill.size(); i++) {
      int peer = actingbackfill[i];
      if (!peer_missing[peer].is_missing(soid, v)) {
	missing_loc[soid].insert(peer);
	missing_loc_sources.insert(peer);
	dout(10) << info.pgid << " unexpectedly missing " << soid << " v" << v
		 << ", there should be a copy on osd." << peer << dendl;
	uhoh = false;
      }
    }
    if (uhoh)
      osd->clog.error() << info.pgid << " missing primary copy of " << soid << ", unfound\n";
    else
      osd->clog.error() << info.pgid << " missing primary copy of " << soid
			<< ", will try copies on " << missing_loc[soid] << "\n";
    return 0;
  }

  start_recovery_op(soid);
  assert(!recovering.count(soid));
  recovering.insert(make_pair(soid, obc));

  /* We need this in case there is an in progress write on the object.  In fact,
   * the only possible write is an update to the xattr due to a lost_revert --
   * a client write would be blocked since the object is degraded.
   * In almost all cases, therefore, this lock should be uncontended.
   */
  obc->ondisk_read_lock();
  pgbackend->recover_object(
    soid,
    ObjectContextRef(),
    obc, // has snapset context
    h);
  obc->ondisk_read_unlock();
  return 1;
}

int ReplicatedBackend::start_pushes(
  const hobject_t &soid,
  ObjectContextRef obc,
  RPGHandle *h)
{
  int pushes = 0;
  // who needs it?  
  assert(get_parent()->get_actingbackfill().size() > 0);
  for (unsigned i=1; i<get_parent()->get_actingbackfill().size(); i++) {
    int peer = get_parent()->get_actingbackfill()[i];
    map<int, pg_missing_t>::const_iterator j =
      get_parent()->get_peer_missing().find(peer);
    assert(j != get_parent()->get_peer_missing().end());
    if (j->second.is_missing(soid)) {
      ++pushes;
      h->pushes[peer].push_back(PushOp());
      prep_push_to_replica(obc, soid, peer,
			   &(h->pushes[peer].back())
	);
    }
  }
  return pushes;
}

int ReplicatedPG::recover_replicas(int max, ThreadPool::TPHandle &handle)
{
  dout(10) << __func__ << "(" << max << ")" << dendl;
  int started = 0;

  PGBackend::RecoveryHandle *h = pgbackend->open_recovery_op();

  // this is FAR from an optimal recovery order.  pretty lame, really.
  assert(actingbackfill.size() > 0);
  for (unsigned i=1; i<actingbackfill.size(); i++) {
    int peer = actingbackfill[i];
    map<int, pg_missing_t>::const_iterator pm = peer_missing.find(peer);
    assert(pm != peer_missing.end());
    map<int, pg_info_t>::const_iterator pi = peer_info.find(peer);
    assert(pi != peer_info.end());
    size_t m_sz = pm->second.num_missing();

    dout(10) << " peer osd." << peer << " missing " << m_sz << " objects." << dendl;
    dout(20) << " peer osd." << peer << " missing " << pm->second.missing << dendl;

    // oldest first!
    const pg_missing_t &m(pm->second);
    for (map<version_t, hobject_t>::const_iterator p = m.rmissing.begin();
	   p != m.rmissing.end() && started < max;
	   ++p) {
      handle.reset_tp_timeout();
      const hobject_t soid(p->second);

      if (soid > pi->second.last_backfill) {
	if (!recovering.count(soid)) {
	  derr << __func__ << ": object added to missing set for backfill, but "
	       << "is not in recovering, error!" << dendl;
	  assert(0);
	}
	continue;
      }

      if (recovering.count(soid)) {
	dout(10) << __func__ << ": already recovering" << soid << dendl;
	continue;
      }

      if (pg_log.get_missing().is_missing(soid)) {
	if (missing_loc.find(soid) == missing_loc.end())
	  dout(10) << __func__ << ": " << soid << " still unfound" << dendl;
	else
	  dout(10) << __func__ << ": " << soid << " still missing on primary" << dendl;
	continue;
      }

      dout(10) << __func__ << ": recover_object_replicas(" << soid << ")" << dendl;
      map<hobject_t,pg_missing_t::item>::const_iterator r = m.missing.find(soid);
      started += prep_object_replica_pushes(soid, r->second.need,
					    h);
    }
  }

  pgbackend->run_recovery_op(h, cct->_conf->osd_recovery_op_priority);
  return started;
}

/**
 * recover_backfill
 *
 * Invariants:
 *
 * backfilled: fully pushed to replica or present in replica's missing set (both
 * our copy and theirs).
 *
 * All objects on backfill_target in [MIN,peer_backfill_info.begin) are either
 * not present or backfilled (all removed objects have been removed).
 * There may be PG objects in this interval yet to be backfilled.
 *
 * All objects in PG in [MIN,backfill_info.begin) have been backfilled to
 * backfill_target.  There may be objects on backfill_target yet to be deleted.
 *
 * All objects < MIN(peer_backfill_info.begin, backfill_info.begin) in PG are
 * backfilled.  No deleted objects in this interval remain on backfill_target.
 *
 * All objects <= peer_info[backfill_target].last_backfill have been backfilled
 * to backfill_target
 *
 * There *MAY* be objects between last_backfill_started and
 * MIN(peer_backfill_info.begin, backfill_info.begin) in the event that client
 * io created objects since the last scan.  For this reason, we call
 * update_range() again before continuing backfill.
 */
int ReplicatedPG::recover_backfill(
  int max,
  ThreadPool::TPHandle &handle, bool *work_started)
{
  dout(10) << "recover_backfill (" << max << ")" << dendl;
  int backfill_target = get_backfill_target();
  assert(backfill_target >= 0);

  pg_info_t& pinfo = peer_info[backfill_target];
  BackfillInterval& pbi = peer_backfill_info;

  // Initialize from prior backfill state
  if (pbi.begin < pinfo.last_backfill) {
    pbi.reset(pinfo.last_backfill);
    backfill_info.reset(pinfo.last_backfill);
  }

  dout(10) << " peer osd." << backfill_target
	   << " last_backfill_started " << last_backfill_started
	   << " info " << pinfo
	   << " interval " << pbi.begin << "-" << pbi.end
	   << " " << pbi.objects.size() << " objects" << dendl;

  // update our local interval to cope with recent changes
  backfill_info.begin = last_backfill_started;
  update_range(&backfill_info, handle);

  int ops = 0;
  map<hobject_t,
      boost::tuple<eversion_t, eversion_t, ObjectContextRef> > to_push;
  map<hobject_t, eversion_t> to_remove;
  set<hobject_t> add_to_stat;

  pbi.trim_to(last_backfill_started);
  backfill_info.trim_to(last_backfill_started);

  hobject_t backfill_pos = MIN(backfill_info.begin, pbi.begin);
  while (ops < max) {
    if (backfill_info.begin <= pbi.begin &&
	!backfill_info.extends_to_end() && backfill_info.empty()) {
      hobject_t next = backfill_info.end;
      backfill_info.clear();
      backfill_info.begin = next;
      backfill_info.end = hobject_t::get_max();
      update_range(&backfill_info, handle);
      backfill_info.trim();
    }
    backfill_pos = MIN(backfill_info.begin, pbi.begin);

    dout(20) << "   my backfill " << backfill_info.begin << "-" << backfill_info.end
	     << " " << backfill_info.objects << dendl;
    dout(20) << " peer backfill " << pbi.begin << "-" << pbi.end << " " << pbi.objects << dendl;

    if (pbi.begin <= backfill_info.begin &&
	!pbi.extends_to_end() && pbi.empty()) {
      dout(10) << " scanning peer osd." << backfill_target << " from " << pbi.end << dendl;
      epoch_t e = get_osdmap()->get_epoch();
      MOSDPGScan *m = new MOSDPGScan(MOSDPGScan::OP_SCAN_GET_DIGEST, e, e, info.pgid,
				     pbi.end, hobject_t());
      osd->send_message_osd_cluster(backfill_target, m, get_osdmap()->get_epoch());
      waiting_on_backfill = true;
      start_recovery_op(pbi.end);
      ops++;
      break;
    }

    if (backfill_info.empty() && pbi.empty()) {
      dout(10) << " reached end for both local and peer" << dendl;
      break;
    }

    if (pbi.begin < backfill_info.begin) {
      dout(20) << " removing peer " << pbi.begin << dendl;
      to_remove[pbi.begin] = pbi.objects.begin()->second;
      // Object was degraded, but won't be recovered
      if (waiting_for_degraded_object.count(pbi.begin)) {
	requeue_ops(
	  waiting_for_degraded_object[pbi.begin]);
	waiting_for_degraded_object.erase(pbi.begin);
      }
      last_backfill_started = pbi.begin;
      pbi.pop_front();
      // Don't increment ops here because deletions
      // are cheap and not replied to unlike real recovery_ops,
      // and we can't increment ops without requeueing ourself
      // for recovery.
    } else if (pbi.begin == backfill_info.begin) {
      eversion_t& obj_v = backfill_info.objects.begin()->second;
      if (pbi.objects.begin()->second != obj_v) {
	ObjectContextRef obc = get_object_context(backfill_info.begin, false);
	assert(obc);
	if (obc->get_backfill_read()) {
	  dout(20) << " replacing peer " << pbi.begin << " with local "
		   << obj_v << dendl;
	  to_push[pbi.begin] = boost::make_tuple(
	    obj_v, pbi.objects.begin()->second, obc);
	  ops++;
	} else {
	  *work_started = true;
	  dout(20) << "backfill blocking on " << backfill_info.begin
		   << "; could not get rw_manager lock" << dendl;
	  break;
	}
      } else {
	dout(20) << " keeping peer " << pbi.begin << " "
		 << pbi.objects.begin()->second << dendl;
	// Object was degraded, but won't be recovered
	if (waiting_for_degraded_object.count(pbi.begin)) {
	  requeue_ops(waiting_for_degraded_object[pbi.begin]);
	  waiting_for_degraded_object.erase(pbi.begin);
	}
      }
      last_backfill_started = pbi.begin;
      add_to_stat.insert(pbi.begin);
      backfill_info.pop_front();
      pbi.pop_front();
    } else {
      ObjectContextRef obc = get_object_context(backfill_info.begin, false);
      assert(obc);
      if (obc->get_backfill_read()) {
	dout(20) << " pushing local " << backfill_info.begin << " "
		 << backfill_info.objects.begin()->second
		 << " to peer osd." << backfill_target << dendl;
	to_push[backfill_info.begin] =
	  boost::make_tuple(
	    backfill_info.objects.begin()->second,
	    eversion_t(),
	    obc);
	add_to_stat.insert(backfill_info.begin);
	last_backfill_started = backfill_info.begin;
	backfill_info.pop_front();
	ops++;
      } else {
	*work_started = true;
	dout(20) << "backfill blocking on " << backfill_info.begin
		 << "; could not get rw_manager lock" << dendl;
	break;
      }
    }
  }
  backfill_pos = MIN(backfill_info.begin, pbi.begin);

  for (set<hobject_t>::iterator i = add_to_stat.begin();
       i != add_to_stat.end();
       ++i) {
    ObjectContextRef obc = get_object_context(*i, false);
    pg_stat_t stat;
    add_object_context_to_pg_stat(obc, &stat);
    pending_backfill_updates[*i] = stat;
  }
  for (map<hobject_t, eversion_t>::iterator i = to_remove.begin();
       i != to_remove.end();
       ++i) {
    handle.reset_tp_timeout();

    // ordered before any subsequent updates
    send_remove_op(i->first, i->second, backfill_target);

    pending_backfill_updates[i->first]; // add empty stat!
  }

  PGBackend::RecoveryHandle *h = pgbackend->open_recovery_op();
  for (map<hobject_t,
	   boost::tuple<eversion_t, eversion_t, ObjectContextRef> >::iterator i =
	     to_push.begin();
       i != to_push.end();
       ++i) {
    handle.reset_tp_timeout();
    prep_backfill_object_push(
      i->first, i->second.get<0>(), i->second.get<1>(), i->second.get<2>(),
      backfill_target, h);
  }
  pgbackend->run_recovery_op(h, cct->_conf->osd_recovery_op_priority);

  dout(5) << "backfill_pos is " << backfill_pos << " and pinfo.last_backfill is "
	  << pinfo.last_backfill << dendl;
  for (set<hobject_t>::iterator i = backfills_in_flight.begin();
       i != backfills_in_flight.end();
       ++i) {
    dout(20) << *i << " is still in flight" << dendl;
  }

  hobject_t next_backfill_to_complete = backfills_in_flight.size() ?
    *(backfills_in_flight.begin()) : backfill_pos;
  hobject_t new_last_backfill = pinfo.last_backfill;
  for (map<hobject_t, pg_stat_t>::iterator i = pending_backfill_updates.begin();
       i != pending_backfill_updates.end() &&
	 i->first < next_backfill_to_complete;
       pending_backfill_updates.erase(i++)) {
    pinfo.stats.add(i->second);
    assert(i->first > new_last_backfill);
    new_last_backfill = i->first;
  }

  /* If last_backfill is snapdir, we know that head necessarily cannot exist,
   * therefore it's safe to bump the snap up to NOSNAP.  This is necessary
   * since we need avoid having SNAPDIR backfilled and HEAD not backfilled
   * since a transaction on HEAD might change SNAPDIR
   */
  if (new_last_backfill.is_snapdir())
    new_last_backfill = new_last_backfill.get_head();
  if (last_backfill_started.is_snapdir())
    last_backfill_started = last_backfill_started.get_head();

  assert(!pending_backfill_updates.empty() ||
	 new_last_backfill == last_backfill_started);
  if (pending_backfill_updates.empty() &&
      backfill_pos.is_max()) {
    assert(backfills_in_flight.empty());
    new_last_backfill = backfill_pos;
    last_backfill_started = backfill_pos;
  }
  if (new_last_backfill > pinfo.last_backfill) {
    pinfo.last_backfill = new_last_backfill;
    epoch_t e = get_osdmap()->get_epoch();
    MOSDPGBackfill *m = NULL;
    if (pinfo.last_backfill.is_max()) {
      m = new MOSDPGBackfill(MOSDPGBackfill::OP_BACKFILL_FINISH, e, e, info.pgid);
      // Use default priority here, must match sub_op priority
      /* pinfo.stats might be wrong if we did log-based recovery on the
       * backfilled portion in addition to continuing backfill.
       */
      pinfo.stats = info.stats;
      start_recovery_op(hobject_t::get_max());
    } else {
      m = new MOSDPGBackfill(MOSDPGBackfill::OP_BACKFILL_PROGRESS, e, e, info.pgid);
      // Use default priority here, must match sub_op priority
    }
    m->last_backfill = pinfo.last_backfill;
    m->stats = pinfo.stats;
    osd->send_message_osd_cluster(backfill_target, m, get_osdmap()->get_epoch());
  }

  dout(10) << " peer num_objects now " << pinfo.stats.stats.sum.num_objects
	   << " / " << info.stats.stats.sum.num_objects << dendl;
  if (ops)
    *work_started = true;
  return ops;
}

void ReplicatedPG::prep_backfill_object_push(
  hobject_t oid, eversion_t v, eversion_t have,
  ObjectContextRef obc,
  int peer,
  PGBackend::RecoveryHandle *h)
{
  dout(10) << "push_backfill_object " << oid << " v " << v << " to osd." << peer << dendl;

  backfills_in_flight.insert(oid);
  map<int, pg_missing_t>::iterator bpm = peer_missing.find(get_backfill_target());
  assert(bpm != peer_missing.end());
  bpm->second.add(oid, eversion_t(), eversion_t());

  assert(!recovering.count(oid));

  start_recovery_op(oid);
  recovering.insert(make_pair(oid, obc));

  // We need to take the read_lock here in order to flush in-progress writes
  obc->ondisk_read_lock();
  pgbackend->recover_object(
    oid,
    ObjectContextRef(),
    obc,
    h);
  obc->ondisk_read_unlock();
}

void ReplicatedPG::update_range(
  BackfillInterval *bi,
  ThreadPool::TPHandle &handle)
{
  int local_min = cct->_conf->osd_backfill_scan_min;
  int local_max = cct->_conf->osd_backfill_scan_max;

  if (bi->version < info.log_tail) {
    dout(10) << __func__<< ": bi is old, rescanning local backfill_info"
	     << dendl;
    if (last_update_applied >= info.log_tail) {
      bi->version = last_update_applied;
    } else {
      osr->flush();
      bi->version = info.last_update;
    }
    scan_range(local_min, local_max, bi, handle);
  }

  if (bi->version >= info.last_update) {
    dout(10) << __func__<< ": bi is current " << dendl;
    assert(bi->version == info.last_update);
  } else if (bi->version >= info.log_tail) {
    assert(!pg_log.get_log().empty());
    dout(10) << __func__<< ": bi is old, (" << bi->version
	     << ") can be updated with log" << dendl;
    list<pg_log_entry_t>::const_iterator i =
      pg_log.get_log().log.end();
    --i;
    while (i != pg_log.get_log().log.begin() &&
           i->version > bi->version) {
      --i;
    }
    if (i->version == bi->version)
      ++i;

    assert(i != pg_log.get_log().log.end());
    dout(10) << __func__ << ": updating from version " << i->version
	     << dendl;
    for (; i != pg_log.get_log().log.end(); ++i) {
      const hobject_t &soid = i->soid;
      if (soid >= bi->begin && soid < bi->end) {
	if (i->is_update()) {
	  dout(10) << __func__ << ": " << i->soid << " updated to version "
		   << i->version << dendl;
	  bi->objects.erase(i->soid);
	  bi->objects.insert(
	    make_pair(
	      i->soid,
	      i->version));
	} else if (i->is_delete()) {
	  dout(10) << __func__ << ": " << i->soid << " removed" << dendl;
	  bi->objects.erase(i->soid);
	}
      }
    }
    bi->version = info.last_update;
  } else {
    assert(0 == "scan_range should have raised bi->version past log_tail");
  }
}

void ReplicatedPG::scan_range(
  int min, int max, BackfillInterval *bi,
  ThreadPool::TPHandle &handle)
{
  assert(is_locked());
  dout(10) << "scan_range from " << bi->begin << dendl;
  bi->objects.clear();  // for good measure

  vector<hobject_t> ls;
  ls.reserve(max);
  int r = pgbackend->objects_list_partial(bi->begin, min, max, 0, &ls, &bi->end);
  assert(r >= 0);
  dout(10) << " got " << ls.size() << " items, next " << bi->end << dendl;
  dout(20) << ls << dendl;

  for (vector<hobject_t>::iterator p = ls.begin(); p != ls.end(); ++p) {
    handle.reset_tp_timeout();
    ObjectContextRef obc;
    if (is_primary())
      obc = object_contexts.lookup(*p);
    if (obc) {
      bi->objects[*p] = obc->obs.oi.version;
      dout(20) << "  " << *p << " " << obc->obs.oi.version << dendl;
    } else {
      bufferlist bl;
      int r = pgbackend->objects_get_attr(*p, OI_ATTR, &bl);
      assert(r >= 0);
      object_info_t oi(bl);
      bi->objects[*p] = oi.version;
      dout(20) << "  " << *p << " " << oi.version << dendl;
    }
  }
}


/** check_local
 * 
 * verifies that stray objects have been deleted
 */
void ReplicatedPG::check_local()
{
  dout(10) << __func__ << dendl;

  assert(info.last_update >= pg_log.get_tail());  // otherwise we need some help!

  if (!cct->_conf->osd_debug_verify_stray_on_activate)
    return;

  // just scan the log.
  set<hobject_t> did;
  for (list<pg_log_entry_t>::const_reverse_iterator p = pg_log.get_log().log.rbegin();
       p != pg_log.get_log().log.rend();
       ++p) {
    if (did.count(p->soid))
      continue;
    did.insert(p->soid);

    if (p->is_delete()) {
      dout(10) << " checking " << p->soid
	       << " at " << p->version << dendl;
      struct stat st;
      int r = osd->store->stat(coll, p->soid, &st);
      if (r != -ENOENT) {
	dout(10) << "Object " << p->soid << " exists, but should have been "
		 << "deleted" << dendl;
	assert(0 == "erroneously present object");
      }
    } else {
      // ignore old(+missing) objects
    }
  }
}



// ===========================
// hit sets

hobject_t ReplicatedPG::get_hit_set_current_object(utime_t stamp)
{
  ostringstream ss;
  ss << "hit_set_" << info.pgid << "_current_" << stamp;
  hobject_t hoid(sobject_t(ss.str(), CEPH_NOSNAP), "",
		 info.pgid.ps(), info.pgid.pool(),
		 cct->_conf->osd_hit_set_namespace);
  dout(20) << __func__ << " " << hoid << dendl;
  return hoid;
}

hobject_t ReplicatedPG::get_hit_set_archive_object(utime_t start, utime_t end)
{
  ostringstream ss;
  ss << "hit_set_" << info.pgid << "_archive_" << start << "_" << end;
  hobject_t hoid(sobject_t(ss.str(), CEPH_NOSNAP), "",
		 info.pgid.ps(), info.pgid.pool(),
		 cct->_conf->osd_hit_set_namespace);
  dout(20) << __func__ << " " << hoid << dendl;
  return hoid;
}

void ReplicatedPG::hit_set_clear()
{
  dout(20) << __func__ << dendl;
  hit_set.reset(NULL);
  hit_set_start_stamp = utime_t();
}

void ReplicatedPG::hit_set_setup()
{
  if (!pool.info.hit_set_count ||
      !pool.info.hit_set_period ||
      pool.info.hit_set_params.get_type() == HitSet::TYPE_NONE) {
    hit_set_clear();
    //hit_set_remove_all();  // FIXME: implement me soon
    return;
  }

  // FIXME: discard any previous data for now
  hit_set_create();

  // include any writes we know about from the pg log.  this doesn't
  // capture reads, but it is better than nothing!
  hit_set_apply_log();
}

void ReplicatedPG::hit_set_create()
{
  utime_t now = ceph_clock_now(NULL);
  // make a copy of the params to modify
  HitSet::Params params(pool.info.hit_set_params);

  dout(20) << __func__ << " " << params << dendl;
  if (pool.info.hit_set_params.get_type() == HitSet::TYPE_BLOOM) {
    BloomHitSet::Params *p =
      static_cast<BloomHitSet::Params*>(params.impl.get());

    // convert false positive rate so it holds up across the full period
    p->set_fpp(p->get_fpp() / pool.info.hit_set_count);
    if (p->get_fpp() <= 0.0)
      p->set_fpp(.01);  // fpp cannot be zero!

    // if we don't have specified size, estimate target size based on the
    // previous bin!
    if (p->target_size == 0 && hit_set) {
      utime_t dur = now - hit_set_start_stamp;
      unsigned unique = hit_set->approx_unique_insert_count();
      dout(20) << __func__ << " previous set had approx " << unique
	       << " unique items over " << dur << " seconds" << dendl;
      p->target_size = (double)unique * (double)pool.info.hit_set_period
		     / (double)dur;
    }
    if (p->target_size < static_cast<uint64_t>(g_conf->osd_hit_set_min_size))
      p->target_size = g_conf->osd_hit_set_min_size;

    p->seed = now.sec();

    dout(10) << __func__ << " target_size " << p->target_size
	     << " fpp " << p->get_fpp() << dendl;
  }
  hit_set.reset(new HitSet(params));
  hit_set_start_stamp = now;
}

/**
 * apply log entries to set
 *
 * this would only happen after peering, to at least capture writes
 * during an interval that was potentially lost.
 */
bool ReplicatedPG::hit_set_apply_log()
{
  if (!hit_set)
    return false;

  eversion_t to = info.last_update;
  eversion_t from = info.hit_set.current_last_update;
  if (to <= from) {
    dout(20) << __func__ << " no update" << dendl;
    return false;
  }

  dout(20) << __func__ << " " << to << " .. " << info.last_update << dendl;
  list<pg_log_entry_t>::const_reverse_iterator p = pg_log.get_log().log.rbegin();
  while (p != pg_log.get_log().log.rend() && p->version > to)
    ++p;
  while (p != pg_log.get_log().log.rend() && p->version > from) {
    hit_set->insert(p->soid);
    ++p;
  }

  return true;
}

void ReplicatedPG::hit_set_persist()
{
  dout(10) << __func__  << dendl;
  bufferlist bl;

  utime_t now = ceph_clock_now(cct);
  RepGather *repop;
  hobject_t oid;
  bool reset = false;

  if (!info.hit_set.current_info.begin)
    info.hit_set.current_info.begin = hit_set_start_stamp;
  if (hit_set->is_full() ||
      hit_set_start_stamp + pool.info.hit_set_period <= now) {
    // archive
    hit_set->seal();
    ::encode(*hit_set, bl);
    info.hit_set.current_info.end = now;
    oid = get_hit_set_archive_object(info.hit_set.current_info.begin,
				     info.hit_set.current_info.end);
    dout(20) << __func__ << " archive " << oid << dendl;
    reset = true;
  } else {
    // persist snapshot of current hitset
    ::encode(*hit_set, bl);
    oid = get_hit_set_current_object(now);
    dout(20) << __func__ << " checkpoint " << oid << dendl;
  }

  ObjectContextRef obc = get_object_context(oid, true);
  repop = simple_repop_create(obc);
  OpContext *ctx = repop->ctx;
  ctx->at_version = get_next_version();

  if (info.hit_set.current_last_stamp != utime_t()) {
    // FIXME: we cheat slightly here by bundling in a remove on a object
    // other the RepGather object.  we aren't carrying an ObjectContext for
    // the deleted object over this period.
    hobject_t old_obj =
      get_hit_set_current_object(info.hit_set.current_last_stamp);
    ctx->op_t.remove(coll, old_obj);
    ctx->log.push_back(
        pg_log_entry_t(pg_log_entry_t::DELETE,
		       old_obj,
		       ctx->at_version,
		       info.hit_set.current_last_update,
		       0,
		       osd_reqid_t(),
		       ctx->mtime));
    ++ctx->at_version.version;

    struct stat st;
    int r = osd->store->stat(coll, old_obj, &st);
    assert(r == 0);
    --ctx->delta_stats.num_objects;
    ctx->delta_stats.num_bytes -= st.st_size;
  }

  info.hit_set.current_last_update = info.last_update; // *after* above remove!
  info.hit_set.current_info.version = ctx->at_version;
  if (reset) {
    info.hit_set.history.push_back(info.hit_set.current_info);
    hit_set_create();
    info.hit_set.current_info = pg_hit_set_info_t();
    info.hit_set.current_last_stamp = utime_t();
  } else {
    info.hit_set.current_last_stamp = now;
  }

  // fabricate an object_info_t and SnapSet
  ctx->new_obs.oi.version = ctx->at_version;
  ctx->new_obs.oi.mtime = now;
  ctx->new_obs.oi.size = bl.length();
  ctx->new_obs.exists = true;
  ctx->new_snapset.head_exists = true;

  ctx->delta_stats.num_objects++;
  ctx->delta_stats.num_bytes += bl.length();

  bufferlist bss;
  ::encode(ctx->new_snapset, bss);
  bufferlist boi(sizeof(ctx->new_obs.oi));
  ::encode(ctx->new_obs.oi, boi);

  ctx->op_t.write(coll, oid, 0, bl.length(), bl);
  ctx->op_t.setattr(coll, oid, OI_ATTR, boi);
  ctx->op_t.setattr(coll, oid, SS_ATTR, bss);
  ctx->log.push_back(
        pg_log_entry_t(
	  pg_log_entry_t::MODIFY,
	  oid,
	  ctx->at_version,
	  ctx->obs->oi.version,
	  0,
	  osd_reqid_t(),
	  ctx->mtime)
        );

  hit_set_trim(repop, pool.info.hit_set_count);

  info.stats.stats.add(ctx->delta_stats, string());

  simple_repop_submit(repop);
}

void ReplicatedPG::hit_set_trim(RepGather *repop, unsigned max)
{
  for (unsigned num = info.hit_set.history.size(); num > max; --num) {
    list<pg_hit_set_info_t>::iterator p = info.hit_set.history.begin();
    assert(p != info.hit_set.history.end());
    hobject_t oid = get_hit_set_archive_object(p->begin, p->end);
    dout(20) << __func__ << " removing " << oid << dendl;
    repop->ctx->op_t.remove(coll, oid);
    ++repop->ctx->at_version.version;
    repop->ctx->log.push_back(
        pg_log_entry_t(pg_log_entry_t::DELETE,
		       oid,
		       repop->ctx->at_version,
		       p->version,
		       0,
		       osd_reqid_t(),
		       repop->ctx->mtime));
    info.hit_set.history.pop_front();

    struct stat st;
    int r = osd->store->stat(coll, oid, &st);
    assert(r == 0);
    --repop->ctx->delta_stats.num_objects;
    repop->ctx->delta_stats.num_bytes -= st.st_size;
  }
}


// ==========================================================================================
// SCRUB


void ReplicatedPG::_scrub(ScrubMap& scrubmap)
{
  dout(10) << "_scrub" << dendl;

  coll_t c(info.pgid);
  bool repair = state_test(PG_STATE_REPAIR);
  bool deep_scrub = state_test(PG_STATE_DEEP_SCRUB);
  const char *mode = (repair ? "repair": (deep_scrub ? "deep-scrub" : "scrub"));

  // traverse in reverse order.
  hobject_t head;
  SnapSet snapset;
  vector<snapid_t>::reverse_iterator curclone;

  bufferlist last_data;

  for (map<hobject_t,ScrubMap::object>::reverse_iterator p = scrubmap.objects.rbegin(); 
       p != scrubmap.objects.rend(); 
       ++p) {
    const hobject_t& soid = p->first;
    object_stat_sum_t stat;
    if (soid.snap != CEPH_SNAPDIR)
      stat.num_objects++;

    // new snapset?
    if (soid.snap == CEPH_SNAPDIR ||
	soid.snap == CEPH_NOSNAP) {
      if (p->second.attrs.count(SS_ATTR) == 0) {
	osd->clog.error() << mode << " " << info.pgid << " " << soid
			  << " no '" << SS_ATTR << "' attr";
        ++scrubber.shallow_errors;
	continue;
      }
      bufferlist bl;
      bl.push_back(p->second.attrs[SS_ATTR]);
      bufferlist::iterator blp = bl.begin();
      ::decode(snapset, blp);

      // did we finish the last oid?
      if (head != hobject_t()) {
	osd->clog.error() << mode << " " << info.pgid << " " << head
			  << " missing clones";
        ++scrubber.shallow_errors;
      }
      
      // what will be next?
      if (snapset.clones.empty())
	head = hobject_t();  // no clones.
      else {
	curclone = snapset.clones.rbegin();
	head = p->first;
	dout(20) << "  snapset " << snapset << dendl;
      }

      // subtract off any clone overlap
      for (map<snapid_t,interval_set<uint64_t> >::iterator q = snapset.clone_overlap.begin();
	   q != snapset.clone_overlap.end();
	   ++q) {
	for (interval_set<uint64_t>::const_iterator r = q->second.begin();
	     r != q->second.end();
	     ++r) {
	  stat.num_bytes -= r.get_len();
	}	  
      }
    }
    if (soid.snap == CEPH_SNAPDIR) {
      string cat;
      scrub_cstat.add(stat, cat);
      continue;
    }

    // basic checks.
    if (p->second.attrs.count(OI_ATTR) == 0) {
      osd->clog.error() << mode << " " << info.pgid << " " << soid
			<< " no '" << OI_ATTR << "' attr";
      ++scrubber.shallow_errors;
      continue;
    }
    bufferlist bv;
    bv.push_back(p->second.attrs[OI_ATTR]);
    object_info_t oi(bv);

    if (oi.size != p->second.size) {
      osd->clog.error() << mode << " " << info.pgid << " " << soid
			<< " on disk size (" << p->second.size
			<< ") does not match object info size (" << oi.size << ")";
      ++scrubber.shallow_errors;
    }

    dout(20) << mode << "  " << soid << " " << oi << dendl;

    stat.num_bytes += p->second.size;

    //bufferlist data;
    //osd->store->read(c, poid, 0, 0, data);
    //assert(data.length() == p->size);
    //

    if (soid.snap == CEPH_NOSNAP) {
      if (!snapset.head_exists) {
	osd->clog.error() << mode << " " << info.pgid << " " << soid
			  << " snapset.head_exists=false, but object exists";
        ++scrubber.shallow_errors;
	continue;
      }
    } else if (soid.snap) {
      // it's a clone
      stat.num_object_clones++;
      
      if (head == hobject_t()) {
	osd->clog.error() << mode << " " << info.pgid << " " << soid
			  << " found clone without head";
	++scrubber.shallow_errors;
	continue;
      }

      if (soid.snap != *curclone) {
	osd->clog.error() << mode << " " << info.pgid << " " << soid
			  << " expected clone " << *curclone;
        ++scrubber.shallow_errors;
	assert(soid.snap == *curclone);
      }

      assert(p->second.size == snapset.clone_size[*curclone]);

      // verify overlap?
      // ...

      // what's next?
      if (curclone != snapset.clones.rend())
	++curclone;

      if (curclone == snapset.clones.rend())
	head = hobject_t();

    } else {
      // it's unversioned.
    }

    string cat; // fixme
    scrub_cstat.add(stat, cat);
  }
  
  dout(10) << "_scrub (" << mode << ") finish" << dendl;
}

void ReplicatedPG::_scrub_clear_state()
{
  scrub_cstat = object_stat_collection_t();
}

void ReplicatedPG::_scrub_finish()
{
  bool repair = state_test(PG_STATE_REPAIR);
  bool deep_scrub = state_test(PG_STATE_DEEP_SCRUB);
  const char *mode = (repair ? "repair": (deep_scrub ? "deep-scrub" : "scrub"));

  if (info.stats.stats_invalid) {
    info.stats.stats = scrub_cstat;
    info.stats.stats_invalid = false;
  }

  dout(10) << mode << " got "
	   << scrub_cstat.sum.num_objects << "/" << info.stats.stats.sum.num_objects << " objects, "
	   << scrub_cstat.sum.num_object_clones << "/" << info.stats.stats.sum.num_object_clones << " clones, "
	   << scrub_cstat.sum.num_bytes << "/" << info.stats.stats.sum.num_bytes << " bytes."
	   << dendl;

  if (scrub_cstat.sum.num_objects != info.stats.stats.sum.num_objects ||
      scrub_cstat.sum.num_object_clones != info.stats.stats.sum.num_object_clones ||
      scrub_cstat.sum.num_bytes != info.stats.stats.sum.num_bytes) {
    osd->clog.error() << info.pgid << " " << mode
		      << " stat mismatch, got "
		      << scrub_cstat.sum.num_objects << "/" << info.stats.stats.sum.num_objects << " objects, "
		      << scrub_cstat.sum.num_object_clones << "/" << info.stats.stats.sum.num_object_clones << " clones, "
		      << scrub_cstat.sum.num_bytes << "/" << info.stats.stats.sum.num_bytes << " bytes.\n";
    ++scrubber.shallow_errors;

    if (repair) {
      ++scrubber.fixed;
      info.stats.stats = scrub_cstat;
      publish_stats_to_osd();
      share_pg_info();
    }
  }
}

/*---SnapTrimmer Logging---*/
#undef dout_prefix
#define dout_prefix *_dout << pg->gen_prefix() 

ReplicatedPG::SnapTrimmer::~SnapTrimmer()
{
  while (!repops.empty()) {
    (*repops.begin())->put();
    repops.erase(repops.begin());
  }
}

void ReplicatedPG::SnapTrimmer::log_enter(const char *state_name)
{
  dout(20) << "enter " << state_name << dendl;
}

void ReplicatedPG::SnapTrimmer::log_exit(const char *state_name, utime_t enter_time)
{
  dout(20) << "exit " << state_name << dendl;
}

/*---SnapTrimmer states---*/
#undef dout_prefix
#define dout_prefix (*_dout << context< SnapTrimmer >().pg->gen_prefix() \
		     << "SnapTrimmer state<" << get_state_name() << ">: ")

/* NotTrimming */
ReplicatedPG::NotTrimming::NotTrimming(my_context ctx)
  : my_base(ctx), 
    NamedState(context< SnapTrimmer >().pg->cct, "NotTrimming")
{
  context< SnapTrimmer >().requeue = false;
  context< SnapTrimmer >().log_enter(state_name);
}

void ReplicatedPG::NotTrimming::exit()
{
  context< SnapTrimmer >().requeue = true;
  context< SnapTrimmer >().log_exit(state_name, enter_time);
}

boost::statechart::result ReplicatedPG::NotTrimming::react(const SnapTrim&)
{
  ReplicatedPG *pg = context< SnapTrimmer >().pg;
  dout(10) << "NotTrimming react" << dendl;

  if (!pg->is_primary() || !pg->is_active() || !pg->is_clean()) {
    dout(10) << "NotTrimming not primary, active, clean" << dendl;
    return discard_event();
  } else if (pg->scrubber.active) {
    dout(10) << "NotTrimming finalizing scrub" << dendl;
    pg->queue_snap_trim();
    return discard_event();
  }

  // Primary trimming
  if (pg->snap_trimq.empty()) {
    return discard_event();
  } else {
    context<SnapTrimmer>().snap_to_trim = pg->snap_trimq.range_start();
    dout(10) << "NotTrimming: trimming "
	     << pg->snap_trimq.range_start()
	     << dendl;
    post_event(SnapTrim());
    return transit<TrimmingObjects>();
  }
}

/* TrimmingObjects */
ReplicatedPG::TrimmingObjects::TrimmingObjects(my_context ctx)
  : my_base(ctx),
    NamedState(context< SnapTrimmer >().pg->cct, "Trimming/TrimmingObjects")
{
  context< SnapTrimmer >().log_enter(state_name);
}

void ReplicatedPG::TrimmingObjects::exit()
{
  context< SnapTrimmer >().log_exit(state_name, enter_time);
  // Clean up repops in case of reset
  set<RepGather *> &repops = context<SnapTrimmer>().repops;
  for (set<RepGather *>::iterator i = repops.begin();
       i != repops.end();
       repops.erase(i++)) {
    (*i)->put();
  }
}

boost::statechart::result ReplicatedPG::TrimmingObjects::react(const SnapTrim&)
{
  dout(10) << "TrimmingObjects react" << dendl;
  ReplicatedPG *pg = context< SnapTrimmer >().pg;
  snapid_t snap_to_trim = context<SnapTrimmer>().snap_to_trim;
  set<RepGather *> &repops = context<SnapTrimmer>().repops;

  dout(10) << "TrimmingObjects: trimming snap " << snap_to_trim << dendl;

  // Get next
  int r = pg->snap_mapper.get_next_object_to_trim(snap_to_trim, &pos);
  if (r != 0 && r != -ENOENT) {
    derr << __func__ << ": get_next returned " << cpp_strerror(r) << dendl;
    assert(0);
  } else if (r == -ENOENT) {
    // Done!
    dout(10) << "TrimmingObjects: got ENOENT" << dendl;
    post_event(SnapTrim());
    return transit< WaitingOnReplicas >();
  }

  dout(10) << "TrimmingObjects react trimming " << pos << dendl;
  RepGather *repop = pg->trim_object(pos);
  assert(repop);
  repop->queue_snap_trimmer = true;
  repops.insert(repop->get());
  pg->simple_repop_submit(repop);
  return discard_event();
}
/* WaitingOnReplicasObjects */
ReplicatedPG::WaitingOnReplicas::WaitingOnReplicas(my_context ctx)
  : my_base(ctx),
    NamedState(context< SnapTrimmer >().pg->cct, "Trimming/WaitingOnReplicas")
{
  context< SnapTrimmer >().log_enter(state_name);
  context< SnapTrimmer >().requeue = false;
}

void ReplicatedPG::WaitingOnReplicas::exit()
{
  context< SnapTrimmer >().log_exit(state_name, enter_time);

  // Clean up repops in case of reset
  set<RepGather *> &repops = context<SnapTrimmer>().repops;
  for (set<RepGather *>::iterator i = repops.begin();
       i != repops.end();
       repops.erase(i++)) {
    (*i)->put();
  }
}

boost::statechart::result ReplicatedPG::WaitingOnReplicas::react(const SnapTrim&)
{
  // Have all the repops applied?
  dout(10) << "Waiting on Replicas react" << dendl;
  ReplicatedPG *pg = context< SnapTrimmer >().pg;
  set<RepGather *> &repops = context<SnapTrimmer>().repops;
  for (set<RepGather *>::iterator i = repops.begin();
       i != repops.end();
       repops.erase(i++)) {
    if (!(*i)->applied || !(*i)->waitfor_ack.empty()) {
      return discard_event();
    } else {
      (*i)->put();
    }
  }

  snapid_t &sn = context<SnapTrimmer>().snap_to_trim;
  dout(10) << "WaitingOnReplicas: adding snap " << sn << " to purged_snaps"
	   << dendl;

  pg->info.purged_snaps.insert(sn);
  pg->snap_trimq.erase(sn);
  dout(10) << "purged_snaps now " << pg->info.purged_snaps << ", snap_trimq now " 
	   << pg->snap_trimq << dendl;
  
  ObjectStore::Transaction *t = new ObjectStore::Transaction;
  pg->dirty_big_info = true;
  pg->write_if_dirty(*t);
  int tr = pg->osd->store->queue_transaction(pg->osr.get(), t);
  assert(tr == 0);

  context<SnapTrimmer>().need_share_pg_info = true;

  // Back to the start
  post_event(SnapTrim());
  return transit< NotTrimming >();
}

void intrusive_ptr_add_ref(ReplicatedPG *pg) { pg->get("intptr"); }
void intrusive_ptr_release(ReplicatedPG *pg) { pg->put("intptr"); }

#ifdef PG_DEBUG_REFS
uint64_t get_with_id(ReplicatedPG *pg) { return pg->get_with_id(); }
void put_with_id(ReplicatedPG *pg, uint64_t id) { return pg->put_with_id(id); }
#endif<|MERGE_RESOLUTION|>--- conflicted
+++ resolved
@@ -7435,7 +7435,6 @@
 // For now only care about a single backfill at a time
 void ReplicatedPG::on_activate()
 {
-<<<<<<< HEAD
   int backfill_target = get_backfill_target();
   if (backfill_target == -1)
     return;
@@ -7443,19 +7442,8 @@
   assert(last_backfill_started != hobject_t::get_max());
   dout(10) << " chose backfill target osd." << backfill_target
 	   << " from " << last_backfill_started << dendl;
-=======
-  for (unsigned i = 1; i<acting.size(); i++) {
-    if (peer_info[acting[i]].last_backfill != hobject_t::get_max()) {
-      assert(backfill_target == -1);
-      backfill_target = acting[i];
-      last_backfill_started = peer_info[acting[i]].last_backfill;
-      dout(10) << " chose backfill target osd." << backfill_target
-	       << " from " << last_backfill_started << dendl;
-    }
-  }
 
   hit_set_setup();
->>>>>>> 29cc7229
 }
 
 void ReplicatedPG::on_change(ObjectStore::Transaction *t)
