--- conflicted
+++ resolved
@@ -100,11 +100,7 @@
     [LOCK_SYNC_MIX2] = { LOCK_MIX,  false, 0,         ANY,  0,   0,   0,   0,   0,   CEPH_CAP_GRD,0,0,CEPH_CAP_GRD },
     [LOCK_EXCL_MIX]  = { LOCK_MIX,  true,  LOCK_LOCK, 0,    0,   0,   XCL, 0,   0,   0,CEPH_CAP_GRD|CEPH_CAP_GWR|CEPH_CAP_GLAZYIO,0,0 },
     
-<<<<<<< HEAD
-    [LOCK_EXCL]      = { 0,         true,  LOCK_LOCK, 0,    0,   XCL, XCL, 0,   0,   0,CEPH_CAP_GSHARED|CEPH_CAP_GEXCL|CEPH_CAP_GCACHE|CEPH_CAP_GRD|CEPH_CAP_GWR|CEPH_CAP_GBUFFER,0,0 },
-=======
-    [LOCK_EXCL]      = { 0,         true,  LOCK_LOCK, 0,    0,   AUTH,XCL, 0,   0,   0,CEPH_CAP_GSHARED|CEPH_CAP_GEXCL|CEPH_CAP_GCACHE|CEPH_CAP_GRD|CEPH_CAP_GWR|CEPH_CAP_GBUFFER|CEPH_CAP_GLAZYIO,0,0 },
->>>>>>> fd28d9a8
+    [LOCK_EXCL]      = { 0,         true,  LOCK_LOCK, 0,    0,   XCL, XCL, 0,   0,   0,CEPH_CAP_GSHARED|CEPH_CAP_GEXCL|CEPH_CAP_GCACHE|CEPH_CAP_GRD|CEPH_CAP_GWR|CEPH_CAP_GBUFFER|CEPH_CAP_GLAZYIO,0,0 },
     [LOCK_SYNC_EXCL] = { LOCK_EXCL, true,  LOCK_LOCK, AUTH, 0,   0,   0,   0,   0,   0,CEPH_CAP_GSHARED|CEPH_CAP_GCACHE|CEPH_CAP_GRD,0,0 },
     [LOCK_MIX_EXCL]  = { LOCK_EXCL, true,  LOCK_LOCK, 0,    0,   0,   XCL, 0,   0,   0,CEPH_CAP_GRD|CEPH_CAP_GWR|CEPH_CAP_GLAZYIO,0,0 },
     [LOCK_LOCK_EXCL] = { LOCK_EXCL, true,  LOCK_LOCK, AUTH, 0,   0,   0,   0,   0,   0,CEPH_CAP_GCACHE|CEPH_CAP_GBUFFER,0,0 },
